package com.linkedin.metadata.entity.ebean;

import com.codahale.metrics.MetricRegistry;
import com.datahub.util.exception.ModelConversionException;
import com.datahub.util.exception.RetryLimitReached;
import com.linkedin.common.AuditStamp;
import com.linkedin.common.urn.Urn;
import com.linkedin.metadata.entity.AspectDao;
import com.linkedin.metadata.entity.AspectMigrationsDao;
import com.linkedin.metadata.entity.EntityAspect;
import com.linkedin.metadata.entity.EntityAspectIdentifier;
import com.linkedin.metadata.entity.ListResult;
import com.linkedin.metadata.entity.restoreindices.RestoreIndicesArgs;
import com.linkedin.metadata.entity.transactions.AspectsBatch;
import com.linkedin.metadata.models.AspectSpec;
import com.linkedin.metadata.models.EntitySpec;
import com.linkedin.metadata.query.ExtraInfo;
import com.linkedin.metadata.query.ExtraInfoArray;
import com.linkedin.metadata.query.ListResultMetadata;
import com.linkedin.metadata.search.elasticsearch.update.BulkListener;
import com.linkedin.metadata.search.utils.QueryUtils;
import com.linkedin.metadata.utils.metrics.MetricUtils;
import io.ebean.DuplicateKeyException;
import io.ebean.EbeanServer;
import io.ebean.ExpressionList;
import io.ebean.Junction;
import io.ebean.PagedList;
import io.ebean.Query;
import io.ebean.RawSql;
import io.ebean.RawSqlBuilder;
import io.ebean.Transaction;
import io.ebean.TxScope;
import io.ebean.annotation.Platform;
import io.ebean.annotation.TxIsolation;
import java.net.URISyntaxException;
import java.sql.SQLException;
import java.sql.Timestamp;
import java.time.Clock;
import java.util.ArrayList;
import java.util.Collection;
import java.util.Collections;
import java.util.HashMap;
import java.util.List;
import java.util.Map;
import java.util.Optional;
import java.util.Set;
import java.util.function.Function;
import java.util.stream.Collectors;
import javax.annotation.Nonnull;
import javax.annotation.Nullable;
import javax.persistence.PersistenceException;
import javax.persistence.RollbackException;
import javax.persistence.Table;

import io.ebean.config.dbplatform.DatabasePlatform;
import io.ebean.plugin.SpiServer;
import lombok.extern.slf4j.Slf4j;

import static com.linkedin.metadata.Constants.ASPECT_LATEST_VERSION;

@Slf4j
public class EbeanAspectDao implements AspectDao, AspectMigrationsDao {

  private final EbeanServer _server;
  private boolean _connectionValidated = false;
  private final Clock _clock = Clock.systemUTC();

  // Flag used to make sure the dao isn't writing aspects
  // while its storage is being migrated
  private boolean _canWrite = true;

  // Why 375? From tuning, this seems to be about the largest size we can get without having ebean batch issues.
  // This may be able to be moved up, 375 is a bit conservative. However, we should be careful to tweak this without
  // more testing.
  private int _queryKeysCount = 375; // 0 means no pagination on keys

  public EbeanAspectDao(@Nonnull final EbeanServer server) {
    _server = server;
  }

  @Override
  public void setWritable(boolean canWrite) {
    _canWrite = canWrite;
  }

  /**
   * Return the {@link EbeanServer} server instance used for customized queries.
   * Only used in tests.
   */
  public EbeanServer getServer() {
    return _server;
  }

  public void setConnectionValidated(boolean validated) {
    _connectionValidated = validated;
    _canWrite = validated;
  }

  private boolean validateConnection() {
    if (_connectionValidated) {
      return true;
    }
    if (!AspectStorageValidationUtil.checkV2TableExists(_server)) {
      log.error("GMS is on a newer version than your storage layer. Please refer to "
          + "https://datahubproject.io/docs/advanced/no-code-upgrade to view the upgrade guide.");
      _canWrite = false;
      return false;
    } else {
      _connectionValidated = true;
      return true;
    }
  }


  @Override
  public long saveLatestAspect(
      @Nonnull final String urn,
      @Nonnull final String aspectName,
      @Nullable final String oldAspectMetadata,
      @Nullable final String oldActor,
      @Nullable final String oldImpersonator,
      @Nullable final Timestamp oldTime,
      @Nullable final String oldSystemMetadata,
      @Nonnull final String newAspectMetadata,
      @Nonnull final String newActor,
      @Nullable final String newImpersonator,
      @Nonnull final Timestamp newTime,
      @Nullable final String newSystemMetadata,
      final Long nextVersion
  ) {

    validateConnection();
    if (!_canWrite) {
      return 0;
    }
    // Save oldValue as the largest version + 1
    long largestVersion = ASPECT_LATEST_VERSION;
    if (oldAspectMetadata != null && oldTime != null) {
      largestVersion = nextVersion;
      saveAspect(urn, aspectName, oldAspectMetadata, oldActor, oldImpersonator, oldTime, oldSystemMetadata, largestVersion, true);
    }

    // Save newValue as the latest version (v0)
    saveAspect(urn, aspectName, newAspectMetadata, newActor, newImpersonator, newTime, newSystemMetadata, ASPECT_LATEST_VERSION, oldAspectMetadata == null);

    return largestVersion;
  }

  @Override
  public void saveAspect(
      @Nonnull final String urn,
      @Nonnull final String aspectName,
      @Nonnull final String aspectMetadata,
      @Nonnull final String actor,
      @Nullable final String impersonator,
      @Nonnull final Timestamp timestamp,
      @Nonnull final String systemMetadata,
      final long version,
      final boolean insert) {

    validateConnection();

    final EbeanAspectV2 aspect = new EbeanAspectV2();
    aspect.setKey(new EbeanAspectV2.PrimaryKey(urn, aspectName, version));
    aspect.setMetadata(aspectMetadata);
    aspect.setSystemMetadata(systemMetadata);
    aspect.setCreatedOn(timestamp);
    aspect.setCreatedBy(actor);
    if (impersonator != null) {
      aspect.setCreatedFor(impersonator);
    }

    saveEbeanAspect(aspect, insert);
  }

  @Override
  public void saveAspect(@Nonnull final EntityAspect aspect, final boolean insert) {
    EbeanAspectV2 ebeanAspect = EbeanAspectV2.fromEntityAspect(aspect);
    saveEbeanAspect(ebeanAspect, insert);
  }

  private void saveEbeanAspect(@Nonnull final EbeanAspectV2 ebeanAspect, final boolean insert) {
    validateConnection();
    if (insert) {
      _server.insert(ebeanAspect);
    } else {
      _server.update(ebeanAspect);
    }
  }

  @Override
  public Map<String, Map<String, EntityAspect>> getLatestAspects(@Nonnull Map<String, Set<String>> urnAspects) {
    validateConnection();

    List<EbeanAspectV2.PrimaryKey> keys = urnAspects.entrySet().stream()
            .flatMap(entry -> entry.getValue().stream()
                    .map(aspect -> new EbeanAspectV2.PrimaryKey(entry.getKey(), aspect, ASPECT_LATEST_VERSION))
    ).collect(Collectors.toList());

    List<EbeanAspectV2> results = _server.find(EbeanAspectV2.class)
            .where().idIn(keys)
            .findList();

    return toUrnAspectMap(results);
  }

  @Override
  public long countEntities() {
    validateConnection();
    return _server.find(EbeanAspectV2.class)
        .setDistinct(true)
        .select(EbeanAspectV2.URN_COLUMN)
        .findCount();
  }

  @Override
  public boolean checkIfAspectExists(@Nonnull String aspectName) {
    validateConnection();
    return _server.find(EbeanAspectV2.class)
        .where()
        .eq(EbeanAspectV2.ASPECT_COLUMN, aspectName)
        .exists();
  }

  @Override
  @Nullable
  public EntityAspect getAspect(@Nonnull final String urn, @Nonnull final String aspectName, final long version) {
    return getAspect(new EntityAspectIdentifier(urn, aspectName, version));
  }

  @Override
  @Nullable
  public EntityAspect getAspect(@Nonnull final EntityAspectIdentifier key) {
    validateConnection();
    EbeanAspectV2.PrimaryKey primaryKey = new EbeanAspectV2.PrimaryKey(key.getUrn(), key.getAspect(), key.getVersion());
    EbeanAspectV2 ebeanAspect = _server.find(EbeanAspectV2.class, primaryKey);
    return ebeanAspect == null ? null : ebeanAspect.toEntityAspect();
  }

  @Override
  public void deleteAspect(@Nonnull final EntityAspect aspect) {
    validateConnection();
    EbeanAspectV2 ebeanAspect = EbeanAspectV2.fromEntityAspect(aspect);
    _server.delete(ebeanAspect);
  }

  @Override
  public int deleteUrn(@Nonnull final String urn) {
    validateConnection();
    return _server.createQuery(EbeanAspectV2.class).where().eq(EbeanAspectV2.URN_COLUMN, urn).delete();
  }

  @Override
  @Nonnull
  public Map<EntityAspectIdentifier, EntityAspect> batchGet(@Nonnull final Set<EntityAspectIdentifier> keys) {
    validateConnection();
    if (keys.isEmpty()) {
      return Collections.emptyMap();
    }

    final Set<EbeanAspectV2.PrimaryKey> ebeanKeys = keys.stream().map(EbeanAspectV2.PrimaryKey::fromAspectIdentifier).collect(Collectors.toSet());
    final List<EbeanAspectV2> records;
    if (_queryKeysCount == 0) {
      records = batchGet(ebeanKeys, ebeanKeys.size());
    } else {
      records = batchGet(ebeanKeys, _queryKeysCount);
    }
    return records.stream().collect(Collectors.toMap(record -> record.getKey().toAspectIdentifier(), EbeanAspectV2::toEntityAspect));
  }

  /**
   * BatchGet that allows pagination on keys to avoid large queries.
   * TODO: can further improve by running the sub queries in parallel
   *
   * @param keys a set of keys with urn, aspect and version
   * @param keysCount the max number of keys for each sub query
   */
  @Nonnull
  private List<EbeanAspectV2> batchGet(@Nonnull final Set<EbeanAspectV2.PrimaryKey> keys, final int keysCount) {
    validateConnection();

    int position = 0;

    final int totalPageCount = QueryUtils.getTotalPageCount(keys.size(), keysCount);
    final List<EbeanAspectV2> finalResult = batchGetUnion(new ArrayList<>(keys), keysCount, position);

    while (QueryUtils.hasMore(position, keysCount, totalPageCount)) {
      position += keysCount;
      final List<EbeanAspectV2> oneStatementResult = batchGetUnion(new ArrayList<>(keys), keysCount, position);
      finalResult.addAll(oneStatementResult);
    }

    return finalResult;
  }

  /**
   * Builds a single SELECT statement for batch get, which selects one entity, and then can be UNION'd with other SELECT
   * statements.
   */
  private String batchGetSelect(
      final int selectId,
      @Nonnull final String urn,
      @Nonnull final String aspect,
      final long version,
      @Nonnull final Map<String, Object> outputParamsToValues) {
    validateConnection();

    final String urnArg = "urn" + selectId;
    final String aspectArg = "aspect" + selectId;
    final String versionArg = "version" + selectId;

    outputParamsToValues.put(urnArg, urn);
    outputParamsToValues.put(aspectArg, aspect);
    outputParamsToValues.put(versionArg, version);

    return String.format("SELECT urn, aspect, version, metadata, systemMetadata, createdOn, createdBy, createdFor "
            + "FROM %s WHERE urn = :%s AND aspect = :%s AND version = :%s",
        EbeanAspectV2.class.getAnnotation(Table.class).name(), urnArg, aspectArg, versionArg);
  }

  @Nonnull
  private List<EbeanAspectV2> batchGetUnion(
      @Nonnull final List<EbeanAspectV2.PrimaryKey> keys,
      final int keysCount,
      final int position) {
    validateConnection();

    // Build one SELECT per key and then UNION ALL the results. This can be much more performant than OR'ing the
    // conditions together. Our query will look like:
    //   SELECT * FROM metadata_aspect WHERE urn = 'urn0' AND aspect = 'aspect0' AND version = 0
    //   UNION ALL
    //   SELECT * FROM metadata_aspect WHERE urn = 'urn0' AND aspect = 'aspect1' AND version = 0
    //   ...
    // Note: UNION ALL should be safe and more performant than UNION. We're selecting the entire entity key (as well
    // as data), so each result should be unique. No need to deduplicate.
    // Another note: ebean doesn't support UNION ALL, so we need to manually build the SQL statement ourselves.
    final StringBuilder sb = new StringBuilder();
    final int end = Math.min(keys.size(), position + keysCount);
    final Map<String, Object> params = new HashMap<>();
    for (int index = position; index < end; index++) {
      sb.append(batchGetSelect(
          index - position,
          keys.get(index).getUrn(),
          keys.get(index).getAspect(),
          keys.get(index).getVersion(),
          params));

      if (index != end - 1) {
        sb.append(" UNION ALL ");
      }
    }

    final RawSql rawSql = RawSqlBuilder.parse(sb.toString())
        .columnMapping(EbeanAspectV2.URN_COLUMN, "key.urn")
        .columnMapping(EbeanAspectV2.ASPECT_COLUMN, "key.aspect")
        .columnMapping(EbeanAspectV2.VERSION_COLUMN, "key.version")
        .create();

    final Query<EbeanAspectV2> query = _server.find(EbeanAspectV2.class).setRawSql(rawSql);

    for (Map.Entry<String, Object> param : params.entrySet()) {
      query.setParameter(param.getKey(), param.getValue());
    }

    return query.findList();
  }

  @Override
  @Nonnull
  public ListResult<String> listUrns(
      @Nonnull final String entityName,
      @Nonnull final String aspectName,
      final int start,
      final int pageSize) {

    validateConnection();

    final String urnPrefixMatcher = "urn:li:" + entityName + ":%";
    final PagedList<EbeanAspectV2> pagedList = _server.find(EbeanAspectV2.class)
        .select(EbeanAspectV2.KEY_ID)
        .where()
        .like(EbeanAspectV2.URN_COLUMN, urnPrefixMatcher)
        .eq(EbeanAspectV2.ASPECT_COLUMN, aspectName)
        .eq(EbeanAspectV2.VERSION_COLUMN, ASPECT_LATEST_VERSION)
        .setFirstRow(start)
        .setMaxRows(pageSize)
        .orderBy()
        .asc(EbeanAspectV2.URN_COLUMN)
        .findPagedList();

    final List<String> urns = pagedList
        .getList()
        .stream()
        .map(entry -> entry.getKey().getUrn())
        .collect(Collectors.toList());

    return toListResult(urns, null, pagedList, start);
  }

  @Nonnull
  @Override
  public Integer countAspect(@Nonnull String aspectName, @Nullable String urnLike) {
    ExpressionList<EbeanAspectV2> exp = _server.find(EbeanAspectV2.class)
            .select(EbeanAspectV2.KEY_ID)
            .where()
            .eq(EbeanAspectV2.VERSION_COLUMN, ASPECT_LATEST_VERSION)
            .eq(EbeanAspectV2.ASPECT_COLUMN, aspectName);

    if (urnLike != null) {
      exp = exp.like(EbeanAspectV2.URN_COLUMN, urnLike);
    }
    return exp.findCount();
  }

  @Nonnull
  @Override
  public PagedList<EbeanAspectV2> getPagedAspects(final RestoreIndicesArgs args) {
    ExpressionList<EbeanAspectV2> exp = _server.find(EbeanAspectV2.class)
            .select(EbeanAspectV2.ALL_COLUMNS)
            .where()
            .eq(EbeanAspectV2.VERSION_COLUMN, ASPECT_LATEST_VERSION);
    if (args.aspectName != null) {
      exp = exp.eq(EbeanAspectV2.ASPECT_COLUMN, args.aspectName);
    }
    if (args.urn != null) {
      exp = exp.eq(EbeanAspectV2.URN_COLUMN, args.urn);
    }
    if (args.urnLike != null) {
      exp = exp.like(EbeanAspectV2.URN_COLUMN, args.urnLike);
    }
    return  exp.orderBy()
            .asc(EbeanAspectV2.URN_COLUMN)
            .orderBy()
            .asc(EbeanAspectV2.ASPECT_COLUMN)
            .setFirstRow(args.start)
            .setMaxRows(args.batchSize)
            .findPagedList();
  }

  @Override
  @Nonnull
  public Iterable<String> listAllUrns(int start, int pageSize) {
    validateConnection();
    PagedList<EbeanAspectV2> ebeanAspects = _server.find(EbeanAspectV2.class)
        .setDistinct(true)
        .select(EbeanAspectV2.URN_COLUMN)
        .orderBy()
        .asc(EbeanAspectV2.URN_COLUMN)
        .setFirstRow(start)
        .setMaxRows(pageSize)
        .findPagedList();
    return ebeanAspects.getList().stream().map(EbeanAspectV2::getUrn).collect(Collectors.toList());
  }

  @Override
  @Nonnull
  public ListResult<String> listAspectMetadata(
      @Nonnull final String entityName,
      @Nonnull final String aspectName,
      final long version,
      final int start,
      final int pageSize) {

    validateConnection();

    final String urnPrefixMatcher = "urn:li:" + entityName + ":%";
    final PagedList<EbeanAspectV2> pagedList = _server.find(EbeanAspectV2.class)
        .select(EbeanAspectV2.ALL_COLUMNS)
        .where()
        .like(EbeanAspectV2.URN_COLUMN, urnPrefixMatcher)
        .eq(EbeanAspectV2.ASPECT_COLUMN, aspectName)
        .eq(EbeanAspectV2.VERSION_COLUMN, version)
        .setFirstRow(start)
        .setMaxRows(pageSize)
        .orderBy()
        .asc(EbeanAspectV2.URN_COLUMN)
        .findPagedList();

    final List<String> aspects = pagedList.getList().stream().map(EbeanAspectV2::getMetadata).collect(Collectors.toList());
    final ListResultMetadata listResultMetadata = toListResultMetadata(pagedList.getList().stream().map(
        EbeanAspectDao::toExtraInfo).collect(Collectors.toList()));
    return toListResult(aspects, listResultMetadata, pagedList, start);
  }

  @Override
  @Nonnull
  public ListResult<String> listLatestAspectMetadata(
      @Nonnull final String entityName,
      @Nonnull final String aspectName,
      final int start,
      final int pageSize) {

    return listAspectMetadata(entityName, aspectName, ASPECT_LATEST_VERSION, start, pageSize);
  }

  @Override
  @Nonnull
  public <T> T runInTransactionWithRetry(@Nonnull final Function<Transaction, T> block, final int maxTransactionRetry) {
    return runInTransactionWithRetry(block, null, maxTransactionRetry);
  }

  @Override
  @Nonnull
  public <T> T runInTransactionWithRetry(@Nonnull final Function<Transaction, T> block, @Nullable AspectsBatch batch,
                                         final int maxTransactionRetry) {
    validateConnection();
    int retryCount = 0;
    Exception lastException = null;

    T result = null;
    do {
      try (Transaction transaction = _server.beginTransaction(TxScope.requiresNew().setIsolation(TxIsolation.REPEATABLE_READ))) {
        transaction.setBatchMode(true);
        result = block.apply(transaction);
        transaction.commit();
        lastException = null;
        break;
<<<<<<< HEAD
      } catch (RollbackException exception) {
=======
      } catch (RollbackException | DuplicateKeyException exception) {
        MetricUtils.counter(MetricRegistry.name(this.getClass(), "txFailed")).inc();
>>>>>>> ef5931fb
        lastException = exception;
      } catch (DuplicateKeyException exception) {
        if (batch != null && batch.getItems().stream().allMatch(a -> a.getAspectName().equals(a.getEntitySpec().getKeyAspectSpec().getName()))) {
          log.warn("Skipping DuplicateKeyException retry since aspect is the key aspect.");
        } else {
          lastException = exception;
        }
      } catch (PersistenceException exception) {
        MetricUtils.counter(MetricRegistry.name(this.getClass(), "txFailed")).inc();
        // TODO: replace this logic by catching SerializableConflictException above once the exception is available
        SpiServer pluginApi = _server.getPluginApi();
        DatabasePlatform databasePlatform = pluginApi.getDatabasePlatform();

        if (databasePlatform.isPlatform(Platform.POSTGRES)) {
          Throwable cause = exception.getCause();
          if (cause instanceof SQLException) {
            SQLException sqlException = (SQLException) cause;
            String sqlState = sqlException.getSQLState();
            while (sqlState == null && sqlException.getCause() instanceof SQLException) {
              sqlException = (SQLException) sqlException.getCause();
              sqlState = sqlException.getSQLState();
            }

            // version 11.33.3 of io.ebean does not have a SerializableConflictException (will be available with version 11.44.1),
            // therefore when using a PostgreSQL database we have to check the SQL state 40001 here to retry the transactions
            // also in case of serialization errors ("could not serialize access due to concurrent update")
            if (sqlState.equals("40001")) {
              lastException = exception;
              continue;
            }
          }
        }

        throw exception;
      }
    } while (++retryCount <= maxTransactionRetry);

    if (lastException != null) {
<<<<<<< HEAD
      incrementExceptionMetrics(batch, lastException);
=======
      MetricUtils.counter(MetricRegistry.name(this.getClass(), "txFailedAfterRetries")).inc();
>>>>>>> ef5931fb
      throw new RetryLimitReached("Failed to add after " + maxTransactionRetry + " retries", lastException);
    }

    return result;
  }

  @Override
  public long getMaxVersion(@Nonnull final String urn, @Nonnull final String aspectName) {
    validateConnection();
    final List<EbeanAspectV2.PrimaryKey> result = _server.find(EbeanAspectV2.class)
            .where()
            .eq(EbeanAspectV2.URN_COLUMN, urn.toString())
            .eq(EbeanAspectV2.ASPECT_COLUMN, aspectName)
            .orderBy()
            .desc(EbeanAspectV2.VERSION_COLUMN)
            .setMaxRows(1)
            .findIds();

    return result.isEmpty() ? -1 : result.get(0).getVersion();
  }

  public Map<String, Map<String, Long>> getNextVersions(@Nonnull Map<String, Set<String>> urnAspects) {
    validateConnection();

    Junction<EbeanAspectV2> queryJunction = _server.find(EbeanAspectV2.class)
            .select("urn, aspect, max(version)")
            .where()
            .in("urn", urnAspects.keySet())
            .or();

    ExpressionList<EbeanAspectV2> exp = null;
    for (Map.Entry<String, Set<String>> entry: urnAspects.entrySet()) {
      if (exp == null) {
        exp = queryJunction.and()
                .eq("urn", entry.getKey())
                .in("aspect", entry.getValue())
                .endAnd();
      } else {
        exp = exp.and()
                .eq("urn", entry.getKey())
                .in("aspect", entry.getValue())
                .endAnd();
      }
    }

    Map<String, Map<String, Long>> result = new HashMap<>();
    // Default next version 0
    urnAspects.forEach((key, value) -> {
      Map<String, Long> defaultNextVersion = new HashMap<>();
      value.forEach(aspectName -> defaultNextVersion.put(aspectName, 0L));
      result.put(key, defaultNextVersion);
    });

    if (exp == null) {
      return result;
    }

    List<EbeanAspectV2.PrimaryKey> dbResults = exp.endOr().findIds();

    for (EbeanAspectV2.PrimaryKey key: dbResults) {
      if (result.get(key.getUrn()).get(key.getAspect()) <= key.getVersion()) {
        result.get(key.getUrn()).put(key.getAspect(), key.getVersion() + 1L);
      }
    }

    return result;
  }

  @Nonnull
  private <T> ListResult<T> toListResult(
      @Nonnull final List<T> values,
      @Nullable final ListResultMetadata listResultMetadata,
      @Nonnull final PagedList<?> pagedList,
      @Nullable final Integer start) {
    final int nextStart =
        (start != null && pagedList.hasNext()) ? start + pagedList.getList().size() : ListResult.INVALID_NEXT_START;
    return ListResult.<T>builder()
        // Format
        .values(values)
        .metadata(listResultMetadata)
        .nextStart(nextStart)
        .hasNext(pagedList.hasNext())
        .totalCount(pagedList.getTotalCount())
        .totalPageCount(pagedList.getTotalPageCount())
        .pageSize(pagedList.getPageSize())
        .build();
  }

  @Nonnull
  private static ExtraInfo toExtraInfo(@Nonnull final EbeanAspectV2 aspect) {
    final ExtraInfo extraInfo = new ExtraInfo();
    extraInfo.setVersion(aspect.getKey().getVersion());
    extraInfo.setAudit(toAuditStamp(aspect));
    try {
      extraInfo.setUrn(Urn.createFromString(aspect.getKey().getUrn()));
    } catch (URISyntaxException e) {
      throw new ModelConversionException(e.getMessage());
    }

    return extraInfo;
  }

  @Nonnull
  private static AuditStamp toAuditStamp(@Nonnull final EbeanAspectV2 aspect) {
    final AuditStamp auditStamp = new AuditStamp();
    auditStamp.setTime(aspect.getCreatedOn().getTime());

    try {
      auditStamp.setActor(new Urn(aspect.getCreatedBy()));
      if (aspect.getCreatedFor() != null) {
        auditStamp.setImpersonator(new Urn(aspect.getCreatedFor()));
      }
    } catch (URISyntaxException e) {
      throw new RuntimeException(e);
    }
    return auditStamp;
  }

  @Nonnull
  private ListResultMetadata toListResultMetadata(@Nonnull final List<ExtraInfo> extraInfos) {
    final ListResultMetadata listResultMetadata = new ListResultMetadata();
    listResultMetadata.setExtraInfos(new ExtraInfoArray(extraInfos));
    return listResultMetadata;
  }

  @Override
  @Nonnull
  public List<EntityAspect> getAspectsInRange(@Nonnull Urn urn, Set<String> aspectNames, long startTimeMillis, long endTimeMillis) {
    validateConnection();
    List<EbeanAspectV2> ebeanAspects = _server.find(EbeanAspectV2.class)
        .select(EbeanAspectV2.ALL_COLUMNS)
        .where()
        .eq(EbeanAspectV2.URN_COLUMN, urn.toString())
        .in(EbeanAspectV2.ASPECT_COLUMN, aspectNames)
        .inRange(EbeanAspectV2.CREATED_ON_COLUMN, new Timestamp(startTimeMillis), new Timestamp(endTimeMillis))
        .findList();
    return ebeanAspects.stream().map(EbeanAspectV2::toEntityAspect).collect(Collectors.toList());
  }

  private static Map<String, EntityAspect> toAspectMap(Set<EbeanAspectV2> beans) {
    return beans.stream().map(bean -> Map.entry(bean.getAspect(), bean))
            .collect(Collectors.toMap(Map.Entry::getKey, e -> e.getValue().toEntityAspect()));
  }

  private static Map<String, Map<String, EntityAspect>> toUrnAspectMap(Collection<EbeanAspectV2> beans) {
    return beans.stream()
            .collect(Collectors.groupingBy(EbeanAspectV2::getUrn, Collectors.toSet()))
            .entrySet().stream()
            .map(e -> Map.entry(e.getKey(), toAspectMap(e.getValue())))
            .collect(Collectors.toMap(Map.Entry::getKey, Map.Entry::getValue));
  }

  private static void incrementExceptionMetrics(AspectsBatch batchOpt, Throwable failure) {
    Optional.ofNullable(batchOpt).ifPresent(batch -> batch.getItems().stream()
            .map(item -> buildMetricName(item.getEntitySpec(), item.getAspectSpec(), "retryLimitException"))
            .forEach(metricName -> MetricUtils.exceptionCounter(BulkListener.class, metricName, failure)));
  }

  private static String buildMetricName(EntitySpec entitySpec, AspectSpec aspectSpec, String status) {
    return String.join(MetricUtils.DELIMITER, List.of(entitySpec.getName(), aspectSpec.getName(), status.toLowerCase()));
  }
}<|MERGE_RESOLUTION|>--- conflicted
+++ resolved
@@ -515,17 +515,14 @@
         transaction.commit();
         lastException = null;
         break;
-<<<<<<< HEAD
       } catch (RollbackException exception) {
-=======
-      } catch (RollbackException | DuplicateKeyException exception) {
         MetricUtils.counter(MetricRegistry.name(this.getClass(), "txFailed")).inc();
->>>>>>> ef5931fb
         lastException = exception;
       } catch (DuplicateKeyException exception) {
         if (batch != null && batch.getItems().stream().allMatch(a -> a.getAspectName().equals(a.getEntitySpec().getKeyAspectSpec().getName()))) {
           log.warn("Skipping DuplicateKeyException retry since aspect is the key aspect.");
         } else {
+          MetricUtils.counter(MetricRegistry.name(this.getClass(), "txFailed")).inc();
           lastException = exception;
         }
       } catch (PersistenceException exception) {
@@ -559,11 +556,7 @@
     } while (++retryCount <= maxTransactionRetry);
 
     if (lastException != null) {
-<<<<<<< HEAD
-      incrementExceptionMetrics(batch, lastException);
-=======
       MetricUtils.counter(MetricRegistry.name(this.getClass(), "txFailedAfterRetries")).inc();
->>>>>>> ef5931fb
       throw new RetryLimitReached("Failed to add after " + maxTransactionRetry + " retries", lastException);
     }
 
