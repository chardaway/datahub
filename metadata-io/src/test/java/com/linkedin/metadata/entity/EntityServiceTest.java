package com.linkedin.metadata.entity;

import com.datahub.util.RecordUtils;
import com.fasterxml.jackson.annotation.JsonInclude;
import com.fasterxml.jackson.core.StreamReadConstraints;
import com.fasterxml.jackson.databind.ObjectMapper;
import com.google.common.collect.ImmutableList;
import com.google.common.collect.ImmutableSet;
import com.linkedin.common.AuditStamp;
import com.linkedin.common.Status;
import com.linkedin.common.VersionedUrn;
import com.linkedin.common.urn.CorpuserUrn;
import com.linkedin.common.urn.TupleKey;
import com.linkedin.common.urn.Urn;
import com.linkedin.common.urn.UrnUtils;
import com.linkedin.data.ByteString;
import com.linkedin.data.template.DataTemplateUtil;
import com.linkedin.data.template.JacksonDataTemplateCodec;
import com.linkedin.data.template.RecordTemplate;
import com.linkedin.data.template.StringMap;
import com.linkedin.dataset.DatasetProfile;
import com.linkedin.dataset.DatasetProperties;
import com.linkedin.dataset.EditableDatasetProperties;
import com.linkedin.dataset.UpstreamLineage;
import com.linkedin.entity.Entity;
import com.linkedin.entity.EntityResponse;
import com.linkedin.entity.EnvelopedAspect;
import com.linkedin.events.metadata.ChangeType;
import com.linkedin.identity.CorpUserInfo;
import com.linkedin.metadata.AspectGenerationUtils;
import com.linkedin.metadata.aspect.Aspect;
import com.linkedin.metadata.aspect.CorpUserAspect;
import com.linkedin.metadata.aspect.CorpUserAspectArray;
import com.linkedin.metadata.aspect.VersionedAspect;
import com.linkedin.metadata.entity.ebean.transactions.AspectsBatch;
import com.linkedin.metadata.entity.ebean.transactions.UpsertBatchItem;
import com.linkedin.metadata.entity.restoreindices.RestoreIndicesArgs;
import com.linkedin.metadata.event.EventProducer;
import com.linkedin.metadata.key.CorpUserKey;
import com.linkedin.metadata.models.AspectSpec;
import com.linkedin.metadata.models.registry.ConfigEntityRegistry;
import com.linkedin.metadata.models.registry.EntityRegistry;
import com.linkedin.metadata.models.registry.EntityRegistryException;
import com.linkedin.metadata.models.registry.MergedEntityRegistry;
import com.linkedin.metadata.run.AspectRowSummary;
import com.linkedin.metadata.service.UpdateIndicesService;
import com.linkedin.metadata.snapshot.CorpUserSnapshot;
import com.linkedin.metadata.snapshot.Snapshot;
import com.linkedin.metadata.utils.GenericRecordUtils;
import com.linkedin.mxe.GenericAspect;
import com.linkedin.mxe.MetadataAuditOperation;
import com.linkedin.mxe.MetadataChangeLog;
import com.linkedin.mxe.MetadataChangeProposal;
import com.linkedin.mxe.SystemMetadata;
import com.linkedin.retention.DataHubRetentionConfig;
import com.linkedin.retention.Retention;
import com.linkedin.retention.VersionBasedRetention;
import com.linkedin.util.Pair;
import java.util.ArrayList;
import java.util.Arrays;
import java.util.Collections;
import java.util.HashSet;
import java.util.List;
import java.util.Map;
import java.util.Optional;
import javax.annotation.Nonnull;
import org.junit.Assert;
import org.mockito.ArgumentCaptor;
import org.mockito.Mockito;
import org.testng.annotations.Test;

import static com.linkedin.metadata.Constants.*;
import static org.mockito.Mockito.*;
import static org.testng.Assert.*;

/**
 * A class to test {@link EntityServiceImpl}
 *
 * This class is generic to allow same integration tests to be reused to test all supported storage backends.
 * If you're adding another storage backend - you should create a new test class that extends this one providing
 * hard implementations of {@link AspectDao} and {@link RetentionService} and implements {@code @BeforeMethod} etc
 * to set up and tear down state.
 *
 * If you realise that a feature you want to test, sadly, has divergent behaviours between different storage implementations,
 * that you can't rectify - you should make the test method abstract and implement it in all implementations of this class.
 *
 * @param <T_AD> {@link AspectDao} implementation.
 * @param <T_RS> {@link RetentionService} implementation.
 */
abstract public class EntityServiceTest<T_AD extends AspectDao, T_RS extends RetentionService> {

    protected EntityServiceImpl _entityServiceImpl;
    protected T_AD _aspectDao;
    protected T_RS _retentionService;

    protected static final AuditStamp TEST_AUDIT_STAMP = AspectGenerationUtils.createAuditStamp();
    protected final EntityRegistry _snapshotEntityRegistry = new TestEntityRegistry();
    protected final EntityRegistry _configEntityRegistry =
        new ConfigEntityRegistry(Snapshot.class.getClassLoader().getResourceAsStream("entity-registry.yml"));
    protected final EntityRegistry _testEntityRegistry =
        new MergedEntityRegistry(_snapshotEntityRegistry).apply(_configEntityRegistry);
    protected EventProducer _mockProducer;
    protected UpdateIndicesService _mockUpdateIndicesService;

    protected EntityServiceTest() throws EntityRegistryException {
    }

    // This test had to be split out because Cassandra relational databases have different result ordering restrictions
    @Test
    abstract public void testIngestListLatestAspects() throws Exception;

    // This test had to be split out because Cassandra relational databases have different result ordering restrictions
    @Test
    abstract public void testIngestListUrns() throws Exception;

    // This test had to be split out because Cassandra doesn't support nested transactions
    @Test
    abstract public void testNestedTransactions() throws Exception;

    @Test
    public void testIngestGetEntity() throws Exception {
        // Test Writing a CorpUser Entity
        Urn entityUrn = UrnUtils.getUrn("urn:li:corpuser:test");
        com.linkedin.entity.Entity writeEntity = createCorpUserEntity(entityUrn, "tester@test.com");

        SystemMetadata metadata1 = AspectGenerationUtils.createSystemMetadata();

        // 1. Ingest Entity
        _entityServiceImpl.ingestEntity(writeEntity, TEST_AUDIT_STAMP, metadata1);

        // 2. Retrieve Entity
        com.linkedin.entity.Entity readEntity = _entityServiceImpl.getEntity(entityUrn, Collections.emptySet());

        // 3. Compare Entity Objects
        assertEquals(readEntity.getValue().getCorpUserSnapshot().getAspects().size(), 2); // Key + Info aspect.
        assertTrue(DataTemplateUtil.areEqual(writeEntity.getValue().getCorpUserSnapshot().getAspects().get(0),
            readEntity.getValue().getCorpUserSnapshot().getAspects().get(1)));
        CorpUserKey expectedKey = new CorpUserKey();
        expectedKey.setUsername("test");
        assertTrue(DataTemplateUtil.areEqual(expectedKey,
            readEntity.getValue().getCorpUserSnapshot().getAspects().get(0).getCorpUserKey())); // Key + Info aspect.

        ArgumentCaptor<MetadataChangeLog> mclCaptor = ArgumentCaptor.forClass(MetadataChangeLog.class);
        verify(_mockProducer, times(2)).produceMetadataChangeLog(Mockito.eq(entityUrn), Mockito.any(), mclCaptor.capture());
        MetadataChangeLog mcl = mclCaptor.getValue();
        assertEquals(mcl.getEntityType(), "corpuser");
        assertNull(mcl.getPreviousAspectValue());
        assertNull(mcl.getPreviousSystemMetadata());
        assertEquals(mcl.getChangeType(), ChangeType.UPSERT);

        verifyNoMoreInteractions(_mockProducer);
    }

    @Test
    public void testAddKey() throws Exception {
        // Test Writing a CorpUser Key
        Urn entityUrn = UrnUtils.getUrn("urn:li:corpuser:test");
        com.linkedin.entity.Entity writeEntity = createCorpUserEntity(entityUrn, "tester@test.com");

        SystemMetadata metadata1 = AspectGenerationUtils.createSystemMetadata();

        // 1. Ingest Entity
        _entityServiceImpl.ingestEntity(writeEntity, TEST_AUDIT_STAMP, metadata1);

        // 2. Retrieve Entity
        com.linkedin.entity.Entity readEntity = _entityServiceImpl.getEntity(entityUrn, Collections.emptySet());

        // 3. Compare Entity Objects
        assertEquals(readEntity.getValue().getCorpUserSnapshot().getAspects().size(), 2); // Key + Info aspect.
        assertTrue(DataTemplateUtil.areEqual(writeEntity.getValue().getCorpUserSnapshot().getAspects().get(0),
            readEntity.getValue().getCorpUserSnapshot().getAspects().get(1)));
        CorpUserKey expectedKey = new CorpUserKey();
        expectedKey.setUsername("test");
        assertTrue(DataTemplateUtil.areEqual(expectedKey,
            readEntity.getValue().getCorpUserSnapshot().getAspects().get(0).getCorpUserKey())); // Key + Info aspect.

        ArgumentCaptor<MetadataChangeLog> mclCaptor = ArgumentCaptor.forClass(MetadataChangeLog.class);
        verify(_mockProducer, times(2)).produceMetadataChangeLog(Mockito.eq(entityUrn), Mockito.any(), mclCaptor.capture());
        MetadataChangeLog mcl = mclCaptor.getValue();
        assertEquals(mcl.getEntityType(), "corpuser");
        assertNull(mcl.getPreviousAspectValue());
        assertNull(mcl.getPreviousSystemMetadata());
        assertEquals(mcl.getChangeType(), ChangeType.UPSERT);

        verifyNoMoreInteractions(_mockProducer);
    }

    @Test
    public void testIngestGetEntities() throws Exception {
        // Test Writing a CorpUser Entity
        Urn entityUrn1 = UrnUtils.getUrn("urn:li:corpuser:tester1");
        com.linkedin.entity.Entity writeEntity1 = createCorpUserEntity(entityUrn1, "tester@test.com");

        Urn entityUrn2 = UrnUtils.getUrn("urn:li:corpuser:tester2");
        com.linkedin.entity.Entity writeEntity2 = createCorpUserEntity(entityUrn2, "tester2@test.com");

        SystemMetadata metadata1 = AspectGenerationUtils.createSystemMetadata(1625792689, "run-123");
        SystemMetadata metadata2 = AspectGenerationUtils.createSystemMetadata(1625792690, "run-123");

        // 1. Ingest Entities
        _entityServiceImpl.ingestEntities(ImmutableList.of(writeEntity1, writeEntity2), TEST_AUDIT_STAMP,
            ImmutableList.of(metadata1, metadata2));

        // 2. Retrieve Entities
        Map<Urn, Entity> readEntities =
            _entityServiceImpl.getEntities(ImmutableSet.of(entityUrn1, entityUrn2), Collections.emptySet());

        // 3. Compare Entity Objects

        // Entity 1
        com.linkedin.entity.Entity readEntity1 = readEntities.get(entityUrn1);
        assertEquals(readEntity1.getValue().getCorpUserSnapshot().getAspects().size(), 2); // Key + Info aspect.
        assertTrue(DataTemplateUtil.areEqual(writeEntity1.getValue().getCorpUserSnapshot().getAspects().get(0),
            readEntity1.getValue().getCorpUserSnapshot().getAspects().get(1)));
        CorpUserKey expectedKey1 = new CorpUserKey();
        expectedKey1.setUsername("tester1");
        assertTrue(DataTemplateUtil.areEqual(expectedKey1,
            readEntity1.getValue().getCorpUserSnapshot().getAspects().get(0).getCorpUserKey())); // Key + Info aspect.

        // Entity 2
        com.linkedin.entity.Entity readEntity2 = readEntities.get(entityUrn2);
        assertEquals(readEntity2.getValue().getCorpUserSnapshot().getAspects().size(), 2); // Key + Info aspect.
        Optional<CorpUserAspect> writer2UserInfo = writeEntity2.getValue().getCorpUserSnapshot().getAspects()
            .stream().filter(CorpUserAspect::isCorpUserInfo).findAny();
        Optional<CorpUserAspect> reader2UserInfo = writeEntity2.getValue().getCorpUserSnapshot().getAspects()
            .stream().filter(CorpUserAspect::isCorpUserInfo).findAny();

        assertTrue(writer2UserInfo.isPresent(), "Writer2 user info exists");
        assertTrue(reader2UserInfo.isPresent(), "Reader2 user info exists");
        assertTrue(DataTemplateUtil.areEqual(writer2UserInfo.get(),  reader2UserInfo.get()), "UserInfo's are the same");
        CorpUserKey expectedKey2 = new CorpUserKey();
        expectedKey2.setUsername("tester2");
        assertTrue(DataTemplateUtil.areEqual(expectedKey2,
            readEntity2.getValue().getCorpUserSnapshot().getAspects().get(0).getCorpUserKey())); // Key + Info aspect.

        ArgumentCaptor<MetadataChangeLog> mclCaptor = ArgumentCaptor.forClass(MetadataChangeLog.class);
        verify(_mockProducer, times(2)).produceMetadataChangeLog(Mockito.eq(entityUrn1), Mockito.any(),
            mclCaptor.capture());
        MetadataChangeLog mcl = mclCaptor.getValue();
        assertEquals(mcl.getEntityType(), "corpuser");
        assertNull(mcl.getPreviousAspectValue());
        assertNull(mcl.getPreviousSystemMetadata());
        assertEquals(mcl.getChangeType(), ChangeType.UPSERT);

        verify(_mockProducer, times(2)).produceMetadataChangeLog(Mockito.eq(entityUrn2), Mockito.any(),
            mclCaptor.capture());
        mcl = mclCaptor.getValue();
        assertEquals(mcl.getEntityType(), "corpuser");
        assertNull(mcl.getPreviousAspectValue());
        assertNull(mcl.getPreviousSystemMetadata());
        assertEquals(mcl.getChangeType(), ChangeType.UPSERT);

        verifyNoMoreInteractions(_mockProducer);
    }

    @Test
    public void testIngestGetEntitiesV2() throws Exception {
        // Test Writing a CorpUser Entity
        Urn entityUrn1 = UrnUtils.getUrn("urn:li:corpuser:tester1");
        com.linkedin.entity.Entity writeEntity1 = createCorpUserEntity(entityUrn1, "tester@test.com");

        Urn entityUrn2 = UrnUtils.getUrn("urn:li:corpuser:tester2");
        com.linkedin.entity.Entity writeEntity2 = createCorpUserEntity(entityUrn2, "tester2@test.com");

        SystemMetadata metadata1 = AspectGenerationUtils.createSystemMetadata(1625792689, "run-123");
        SystemMetadata metadata2 = AspectGenerationUtils.createSystemMetadata(1625792690, "run-123");

        String aspectName = "corpUserInfo";
        String keyName = "corpUserKey";

        // 1. Ingest Entities
        _entityServiceImpl.ingestEntities(ImmutableList.of(writeEntity1, writeEntity2), TEST_AUDIT_STAMP,
            ImmutableList.of(metadata1, metadata2));

        // 2. Retrieve Entities
        Map<Urn, EntityResponse> readEntities =
            _entityServiceImpl.getEntitiesV2("corpuser", ImmutableSet.of(entityUrn1, entityUrn2), ImmutableSet.of(aspectName));

        // 3. Compare Entity Objects

        // Entity 1
        EntityResponse readEntityResponse1 = readEntities.get(entityUrn1);
        assertEquals(readEntityResponse1.getAspects().size(), 2); // Key + Info aspect.
        EnvelopedAspect envelopedAspect1 = readEntityResponse1.getAspects().get(aspectName);
        assertEquals(envelopedAspect1.getName(), aspectName);
        assertTrue(
            DataTemplateUtil.areEqual(writeEntity1.getValue().getCorpUserSnapshot().getAspects().get(0).getCorpUserInfo(),
                new CorpUserInfo(envelopedAspect1.getValue().data())));
        CorpUserKey expectedKey1 = new CorpUserKey();
        expectedKey1.setUsername("tester1");
        EnvelopedAspect envelopedKey1 = readEntityResponse1.getAspects().get(keyName);
        assertTrue(DataTemplateUtil.areEqual(expectedKey1, new CorpUserKey(envelopedKey1.getValue().data())));

        // Entity 2
        EntityResponse readEntityResponse2 = readEntities.get(entityUrn2);
        assertEquals(readEntityResponse2.getAspects().size(), 2); // Key + Info aspect.
        EnvelopedAspect envelopedAspect2 = readEntityResponse2.getAspects().get(aspectName);
        assertEquals(envelopedAspect2.getName(), aspectName);
        assertTrue(
            DataTemplateUtil.areEqual(writeEntity2.getValue().getCorpUserSnapshot().getAspects().get(0).getCorpUserInfo(),
                new CorpUserInfo(envelopedAspect2.getValue().data())));
        CorpUserKey expectedKey2 = new CorpUserKey();
        expectedKey2.setUsername("tester2");
        EnvelopedAspect envelopedKey2 = readEntityResponse2.getAspects().get(keyName);
        assertTrue(DataTemplateUtil.areEqual(expectedKey2, new CorpUserKey(envelopedKey2.getValue().data())));

        verify(_mockProducer, times(2)).produceMetadataChangeLog(Mockito.eq(entityUrn1),
            Mockito.any(), Mockito.any());

        verify(_mockProducer, times(2)).produceMetadataChangeLog(Mockito.eq(entityUrn2),
            Mockito.any(), Mockito.any());

        verifyNoMoreInteractions(_mockProducer);
    }

    @Test
    public void testIngestGetEntitiesVersionedV2() throws Exception {
        // Test Writing a CorpUser Entity
        Urn entityUrn1 = UrnUtils.getUrn("urn:li:corpuser:tester1");
        VersionedUrn versionedUrn1 = new VersionedUrn().setUrn(entityUrn1).setVersionStamp("corpUserInfo:0");
        com.linkedin.entity.Entity writeEntity1 = createCorpUserEntity(entityUrn1, "tester@test.com");

        Urn entityUrn2 = UrnUtils.getUrn("urn:li:corpuser:tester2");
        VersionedUrn versionedUrn2 = new VersionedUrn().setUrn(entityUrn2);
        com.linkedin.entity.Entity writeEntity2 = createCorpUserEntity(entityUrn2, "tester2@test.com");

        SystemMetadata metadata1 = AspectGenerationUtils.createSystemMetadata(1625792689, "run-123");
        SystemMetadata metadata2 = AspectGenerationUtils.createSystemMetadata(1625792690, "run-123");

        String aspectName = "corpUserInfo";
        String keyName = "corpUserKey";

        // 1. Ingest Entities
        _entityServiceImpl.ingestEntities(ImmutableList.of(writeEntity1, writeEntity2), TEST_AUDIT_STAMP,
            ImmutableList.of(metadata1, metadata2));

        // 2. Retrieve Entities
        Map<Urn, EntityResponse> readEntities =
            _entityServiceImpl.getEntitiesVersionedV2(ImmutableSet.of(versionedUrn1, versionedUrn2), ImmutableSet.of(aspectName));

        // 3. Compare Entity Objects

        // Entity 1
        EntityResponse readEntityResponse1 = readEntities.get(entityUrn1);
        assertEquals(2, readEntityResponse1.getAspects().size()); // Key + Info aspect.
        EnvelopedAspect envelopedAspect1 = readEntityResponse1.getAspects().get(aspectName);
        assertEquals(envelopedAspect1.getName(), aspectName);
        assertTrue(
            DataTemplateUtil.areEqual(writeEntity1.getValue().getCorpUserSnapshot().getAspects().get(0).getCorpUserInfo(),
                new CorpUserInfo(envelopedAspect1.getValue().data())));
        CorpUserKey expectedKey1 = new CorpUserKey();
        expectedKey1.setUsername("tester1");
        EnvelopedAspect envelopedKey1 = readEntityResponse1.getAspects().get(keyName);
        assertTrue(DataTemplateUtil.areEqual(expectedKey1, new CorpUserKey(envelopedKey1.getValue().data())));

        // Entity 2
        EntityResponse readEntityResponse2 = readEntities.get(entityUrn2);
        assertEquals(2, readEntityResponse2.getAspects().size()); // Key + Info aspect.
        EnvelopedAspect envelopedAspect2 = readEntityResponse2.getAspects().get(aspectName);
        assertEquals(envelopedAspect2.getName(), aspectName);
        assertTrue(
            DataTemplateUtil.areEqual(writeEntity2.getValue().getCorpUserSnapshot().getAspects().get(0).getCorpUserInfo(),
                new CorpUserInfo(envelopedAspect2.getValue().data())));
        CorpUserKey expectedKey2 = new CorpUserKey();
        expectedKey2.setUsername("tester2");
        EnvelopedAspect envelopedKey2 = readEntityResponse2.getAspects().get(keyName);
        assertTrue(DataTemplateUtil.areEqual(expectedKey2, new CorpUserKey(envelopedKey2.getValue().data())));

        verify(_mockProducer, times(2)).produceMetadataChangeLog(Mockito.eq(entityUrn1),
            Mockito.any(), Mockito.any());

        verify(_mockProducer, times(2)).produceMetadataChangeLog(Mockito.eq(entityUrn2),
            Mockito.any(), Mockito.any());

        verifyNoMoreInteractions(_mockProducer);
    }

    @Test
    public void testIngestAspectsGetLatestAspects() throws Exception {

        Urn entityUrn = UrnUtils.getUrn("urn:li:corpuser:test");

        List<Pair<String, RecordTemplate>> pairToIngest = new ArrayList<>();

        Status writeAspect1 = new Status().setRemoved(false);
        String aspectName1 = AspectGenerationUtils.getAspectName(writeAspect1);
        pairToIngest.add(getAspectRecordPair(writeAspect1, Status.class));

        CorpUserInfo writeAspect2 = AspectGenerationUtils.createCorpUserInfo("email@test.com");
        String aspectName2 = AspectGenerationUtils.getAspectName(writeAspect2);
        pairToIngest.add(getAspectRecordPair(writeAspect2, CorpUserInfo.class));

        SystemMetadata metadata1 = AspectGenerationUtils.createSystemMetadata();
<<<<<<< HEAD
        _entityService.ingestAspects(entityUrn, pairToIngest, TEST_AUDIT_STAMP, metadata1);
=======

        _entityServiceImpl.ingestAspects(entityUrn, pairToIngest, TEST_AUDIT_STAMP, metadata1);
>>>>>>> 056d3619

        Map<String, RecordTemplate> latestAspects = _entityServiceImpl.getLatestAspectsForUrn(
            entityUrn,
            new HashSet<>(Arrays.asList(aspectName1, aspectName2))
        );
        assertTrue(DataTemplateUtil.areEqual(writeAspect1, latestAspects.get(aspectName1)));
        assertTrue(DataTemplateUtil.areEqual(writeAspect2, latestAspects.get(aspectName2)));

        verify(_mockProducer, times(2)).produceMetadataChangeLog(Mockito.eq(entityUrn),
            Mockito.any(), Mockito.any());

        verifyNoMoreInteractions(_mockProducer);
    }

    @Test
    public void testReingestAspectsGetLatestAspects() throws Exception {

        Urn entityUrn = UrnUtils.getUrn("urn:li:corpuser:test");

        List<Pair<String, RecordTemplate>> pairToIngest = new ArrayList<>();

        CorpUserInfo writeAspect1 = AspectGenerationUtils.createCorpUserInfo("email@test.com");
        writeAspect1.setCustomProperties(new StringMap());
        String aspectName1 = AspectGenerationUtils.getAspectName(writeAspect1);
        pairToIngest.add(getAspectRecordPair(writeAspect1, CorpUserInfo.class));

        SystemMetadata metadata1 = AspectGenerationUtils.createSystemMetadata();
<<<<<<< HEAD
        _entityService.ingestAspects(entityUrn, pairToIngest, TEST_AUDIT_STAMP, metadata1);
=======

        _entityServiceImpl.ingestAspects(entityUrn, pairToIngest, TEST_AUDIT_STAMP, metadata1);
>>>>>>> 056d3619

        final MetadataChangeLog initialChangeLog = new MetadataChangeLog();
        initialChangeLog.setEntityType(entityUrn.getEntityType());
        initialChangeLog.setEntityUrn(entityUrn);
        initialChangeLog.setChangeType(ChangeType.UPSERT);
        initialChangeLog.setAspectName(aspectName1);
        initialChangeLog.setCreated(TEST_AUDIT_STAMP);

        GenericAspect aspect = GenericRecordUtils.serializeAspect(pairToIngest.get(0).getSecond());

        initialChangeLog.setAspect(aspect);
        initialChangeLog.setSystemMetadata(metadata1);

        final MetadataChangeLog restateChangeLog = new MetadataChangeLog();
        restateChangeLog.setEntityType(entityUrn.getEntityType());
        restateChangeLog.setEntityUrn(entityUrn);
        restateChangeLog.setChangeType(ChangeType.RESTATE);
        restateChangeLog.setAspectName(aspectName1);
        restateChangeLog.setCreated(TEST_AUDIT_STAMP);
        restateChangeLog.setAspect(aspect);
        restateChangeLog.setSystemMetadata(metadata1);
        restateChangeLog.setPreviousAspectValue(aspect);
        restateChangeLog.setPreviousSystemMetadata(simulatePullFromDB(metadata1, SystemMetadata.class));

        Map<String, RecordTemplate> latestAspects = _entityServiceImpl.getLatestAspectsForUrn(
            entityUrn,
            new HashSet<>(List.of(aspectName1))
        );
        assertTrue(DataTemplateUtil.areEqual(writeAspect1, latestAspects.get(aspectName1)));

        verify(_mockProducer, times(1)).produceMetadataChangeLog(Mockito.eq(entityUrn),
            Mockito.any(), Mockito.eq(initialChangeLog));

        // Mockito detects the previous invocation and throws an error in verifying the second call unless invocations are cleared
        clearInvocations(_mockProducer);

        _entityServiceImpl.ingestAspects(entityUrn, pairToIngest, TEST_AUDIT_STAMP, metadata1);

        verify(_mockProducer, times(1)).produceMetadataChangeLog(Mockito.eq(entityUrn),
            Mockito.any(), Mockito.eq(restateChangeLog));


        verifyNoMoreInteractions(_mockProducer);
    }

    @Test
    public void testReingestLineageAspect() throws Exception {

        Urn entityUrn = UrnUtils.getUrn("urn:li:dataset:(urn:li:dataPlatform:looker,sample_dataset,PROD)");

        List<Pair<String, RecordTemplate>> pairToIngest = new ArrayList<>();

        final UpstreamLineage upstreamLineage = AspectGenerationUtils.createUpstreamLineage();
        String aspectName1 = AspectGenerationUtils.getAspectName(upstreamLineage);
        pairToIngest.add(getAspectRecordPair(upstreamLineage, UpstreamLineage.class));

        SystemMetadata metadata1 = AspectGenerationUtils.createSystemMetadata();

        _entityServiceImpl.ingestAspects(entityUrn, pairToIngest, TEST_AUDIT_STAMP, metadata1);

        final MetadataChangeLog initialChangeLog = new MetadataChangeLog();
        initialChangeLog.setEntityType(entityUrn.getEntityType());
        initialChangeLog.setEntityUrn(entityUrn);
        initialChangeLog.setChangeType(ChangeType.UPSERT);
        initialChangeLog.setAspectName(aspectName1);
        initialChangeLog.setCreated(TEST_AUDIT_STAMP);

        GenericAspect aspect = GenericRecordUtils.serializeAspect(pairToIngest.get(0).getSecond());

        initialChangeLog.setAspect(aspect);
        initialChangeLog.setSystemMetadata(metadata1);

        final MetadataChangeLog restateChangeLog = new MetadataChangeLog();
        restateChangeLog.setEntityType(entityUrn.getEntityType());
        restateChangeLog.setEntityUrn(entityUrn);
        restateChangeLog.setChangeType(ChangeType.RESTATE);
        restateChangeLog.setAspectName(aspectName1);
        restateChangeLog.setCreated(TEST_AUDIT_STAMP);
        restateChangeLog.setAspect(aspect);
        restateChangeLog.setSystemMetadata(metadata1);
        restateChangeLog.setPreviousAspectValue(aspect);
        restateChangeLog.setPreviousSystemMetadata(simulatePullFromDB(metadata1, SystemMetadata.class));

        Map<String, RecordTemplate> latestAspects = _entityServiceImpl.getLatestAspectsForUrn(
            entityUrn,
            new HashSet<>(List.of(aspectName1))
        );
        assertTrue(DataTemplateUtil.areEqual(upstreamLineage, latestAspects.get(aspectName1)));

        verify(_mockProducer, times(1)).produceMetadataChangeLog(Mockito.eq(entityUrn),
            Mockito.any(), Mockito.eq(initialChangeLog));

        // Mockito detects the previous invocation and throws an error in verifying the second call unless invocations are cleared
        clearInvocations(_mockProducer);

        _entityServiceImpl.ingestAspects(entityUrn, pairToIngest, TEST_AUDIT_STAMP, metadata1);

        verify(_mockProducer, times(1)).produceMetadataChangeLog(Mockito.eq(entityUrn),
            Mockito.any(), Mockito.eq(restateChangeLog));


        verifyNoMoreInteractions(_mockProducer);
    }

    @Test
    public void testReingestLineageProposal() throws Exception {

        Urn entityUrn = UrnUtils.getUrn("urn:li:dataset:(urn:li:dataPlatform:looker,sample_dataset,PROD)");

        List<Pair<String, RecordTemplate>> pairToIngest = new ArrayList<>();

        final UpstreamLineage upstreamLineage = AspectGenerationUtils.createUpstreamLineage();
        String aspectName1 = AspectGenerationUtils.getAspectName(upstreamLineage);

        SystemMetadata metadata1 = AspectGenerationUtils.createSystemMetadata();
        MetadataChangeProposal mcp1 = new MetadataChangeProposal();
        mcp1.setEntityType(entityUrn.getEntityType());
        GenericAspect genericAspect = GenericRecordUtils.serializeAspect(upstreamLineage);
        mcp1.setAspect(genericAspect);
        mcp1.setEntityUrn(entityUrn);
        mcp1.setChangeType(ChangeType.UPSERT);
        mcp1.setSystemMetadata(metadata1);
        mcp1.setAspectName(UPSTREAM_LINEAGE_ASPECT_NAME);

<<<<<<< HEAD
        _entityService.ingestSingleProposal(mcp1, TEST_AUDIT_STAMP, false);
=======
        _entityServiceImpl.ingestProposal(mcp1, TEST_AUDIT_STAMP, false);
>>>>>>> 056d3619

        final MetadataChangeLog initialChangeLog = new MetadataChangeLog();
        initialChangeLog.setEntityType(entityUrn.getEntityType());
        initialChangeLog.setEntityUrn(entityUrn);
        initialChangeLog.setChangeType(ChangeType.UPSERT);
        initialChangeLog.setAspectName(aspectName1);
        initialChangeLog.setCreated(TEST_AUDIT_STAMP);

        initialChangeLog.setAspect(genericAspect);
        initialChangeLog.setSystemMetadata(metadata1);

        final MetadataChangeLog restateChangeLog = new MetadataChangeLog();
        restateChangeLog.setEntityType(entityUrn.getEntityType());
        restateChangeLog.setEntityUrn(entityUrn);
        restateChangeLog.setChangeType(ChangeType.RESTATE);
        restateChangeLog.setAspectName(aspectName1);
        restateChangeLog.setCreated(TEST_AUDIT_STAMP);
        restateChangeLog.setAspect(genericAspect);
        restateChangeLog.setSystemMetadata(metadata1);
        restateChangeLog.setPreviousAspectValue(genericAspect);
        restateChangeLog.setPreviousSystemMetadata(simulatePullFromDB(metadata1, SystemMetadata.class));

        Map<String, RecordTemplate> latestAspects = _entityServiceImpl.getLatestAspectsForUrn(
            entityUrn,
            new HashSet<>(List.of(aspectName1))
        );
        assertTrue(DataTemplateUtil.areEqual(upstreamLineage, latestAspects.get(aspectName1)));

        verify(_mockProducer, times(1)).produceMetadataChangeLog(Mockito.eq(entityUrn),
            Mockito.any(), Mockito.eq(initialChangeLog));

        // Mockito detects the previous invocation and throws an error in verifying the second call unless invocations are cleared
        clearInvocations(_mockProducer);

<<<<<<< HEAD
        _entityService.ingestSingleProposal(mcp1, TEST_AUDIT_STAMP, false);
=======
        _entityServiceImpl.ingestProposal(mcp1, TEST_AUDIT_STAMP, false);
>>>>>>> 056d3619

        verify(_mockProducer, times(1)).produceMetadataChangeLog(Mockito.eq(entityUrn),
            Mockito.any(), Mockito.eq(restateChangeLog));


        verifyNoMoreInteractions(_mockProducer);
    }

    @Test
    public void testIngestTimeseriesAspect() throws Exception {
        Urn entityUrn = UrnUtils.getUrn("urn:li:dataset:(urn:li:dataPlatform:foo,bar,PROD)");
        DatasetProfile datasetProfile = new DatasetProfile();
        datasetProfile.setRowCount(1000);
        datasetProfile.setColumnCount(15);
        datasetProfile.setTimestampMillis(0L);
        MetadataChangeProposal gmce = new MetadataChangeProposal();
        gmce.setEntityUrn(entityUrn);
        gmce.setChangeType(ChangeType.UPSERT);
        gmce.setEntityType("dataset");
        gmce.setAspectName("datasetProfile");
        JacksonDataTemplateCodec dataTemplateCodec = new JacksonDataTemplateCodec();
        byte[] datasetProfileSerialized = dataTemplateCodec.dataTemplateToBytes(datasetProfile);
        GenericAspect genericAspect = new GenericAspect();
        genericAspect.setValue(ByteString.unsafeWrap(datasetProfileSerialized));
        genericAspect.setContentType("application/json");
        gmce.setAspect(genericAspect);
<<<<<<< HEAD
        _entityService.ingestSingleProposal(gmce, TEST_AUDIT_STAMP, false);
=======
        _entityServiceImpl.ingestProposal(gmce, TEST_AUDIT_STAMP, false);
>>>>>>> 056d3619
    }

    @Test
    public void testAsyncProposalVersioned() throws Exception {
        Urn entityUrn = UrnUtils.getUrn("urn:li:dataset:(urn:li:dataPlatform:foo,bar,PROD)");
        DatasetProperties datasetProperties = new DatasetProperties();
        datasetProperties.setName("Foo Bar");
        MetadataChangeProposal gmce = new MetadataChangeProposal();
        gmce.setEntityUrn(entityUrn);
        gmce.setChangeType(ChangeType.UPSERT);
        gmce.setEntityType("dataset");
        gmce.setAspectName("datasetProperties");
        JacksonDataTemplateCodec dataTemplateCodec = new JacksonDataTemplateCodec();
        byte[] datasetPropertiesSerialized = dataTemplateCodec.dataTemplateToBytes(datasetProperties);
        GenericAspect genericAspect = new GenericAspect();
        genericAspect.setValue(ByteString.unsafeWrap(datasetPropertiesSerialized));
        genericAspect.setContentType("application/json");
        gmce.setAspect(genericAspect);
<<<<<<< HEAD
        _entityService.ingestSingleProposal(gmce, TEST_AUDIT_STAMP, true);
=======
        _entityServiceImpl.ingestProposal(gmce, TEST_AUDIT_STAMP, true);
>>>>>>> 056d3619
        verify(_mockProducer, times(0)).produceMetadataChangeLog(Mockito.eq(entityUrn),
            Mockito.any(), Mockito.any());
        verify(_mockProducer, times(1)).produceMetadataChangeProposal(Mockito.eq(entityUrn),
            Mockito.eq(gmce));
    }


    @Test
    public void testAsyncProposalTimeseries() throws Exception {
        Urn entityUrn = UrnUtils.getUrn("urn:li:dataset:(urn:li:dataPlatform:foo,bar,PROD)");
        DatasetProfile datasetProfile = new DatasetProfile();
        datasetProfile.setRowCount(1000);
        datasetProfile.setColumnCount(15);
        datasetProfile.setTimestampMillis(0L);
        MetadataChangeProposal gmce = new MetadataChangeProposal();
        gmce.setEntityUrn(entityUrn);
        gmce.setChangeType(ChangeType.UPSERT);
        gmce.setEntityType("dataset");
        gmce.setAspectName("datasetProfile");
        JacksonDataTemplateCodec dataTemplateCodec = new JacksonDataTemplateCodec();
        byte[] datasetProfileSerialized = dataTemplateCodec.dataTemplateToBytes(datasetProfile);
        GenericAspect genericAspect = new GenericAspect();
        genericAspect.setValue(ByteString.unsafeWrap(datasetProfileSerialized));
        genericAspect.setContentType("application/json");
        gmce.setAspect(genericAspect);
<<<<<<< HEAD
        _entityService.ingestSingleProposal(gmce, TEST_AUDIT_STAMP, true);
=======
        _entityServiceImpl.ingestProposal(gmce, TEST_AUDIT_STAMP, true);
>>>>>>> 056d3619
        verify(_mockProducer, times(1)).produceMetadataChangeLog(Mockito.eq(entityUrn),
            Mockito.any(), Mockito.any());
        verify(_mockProducer, times(0)).produceMetadataChangeProposal(Mockito.eq(entityUrn),
            Mockito.eq(gmce));
    }

    @Test
    public void testUpdateGetAspect() throws AssertionError {
        // Test Writing a CorpUser Entity
        Urn entityUrn = UrnUtils.getUrn("urn:li:corpuser:test");

        String aspectName = AspectGenerationUtils.getAspectName(new CorpUserInfo());
        AspectSpec corpUserInfoSpec = _testEntityRegistry.getEntitySpec("corpuser").getAspectSpec("corpUserInfo");

        // Ingest CorpUserInfo Aspect #1
        CorpUserInfo writeAspect = AspectGenerationUtils.createCorpUserInfo("email@test.com");

        // Validate retrieval of CorpUserInfo Aspect #1
<<<<<<< HEAD
        _entityService.ingestAspects(entityUrn, List.of(Pair.of(aspectName, writeAspect)), TEST_AUDIT_STAMP, null);

        RecordTemplate readAspect1 = _entityService.getAspect(entityUrn, aspectName, 0);
=======
        _entityServiceImpl.updateAspect(entityUrn, "corpuser", aspectName, corpUserInfoSpec, writeAspect, TEST_AUDIT_STAMP, 1,
            true);
        RecordTemplate readAspect1 = _entityServiceImpl.getAspect(entityUrn, aspectName, 1);
>>>>>>> 056d3619
        assertTrue(DataTemplateUtil.areEqual(writeAspect, readAspect1));
        verify(_mockProducer, times(1)).produceMetadataChangeLog(Mockito.eq(entityUrn), Mockito.eq(corpUserInfoSpec),
            Mockito.any());

        // Ingest CorpUserInfo Aspect #2
        writeAspect.setEmail("newemail@test.com");

        // Validate retrieval of CorpUserInfo Aspect #2
<<<<<<< HEAD
        _entityService.ingestAspects(entityUrn, List.of(Pair.of(aspectName, writeAspect)), TEST_AUDIT_STAMP, null);

        RecordTemplate readAspect2 = _entityService.getAspect(entityUrn, aspectName, 0);
=======
        _entityServiceImpl.updateAspect(entityUrn, "corpuser", aspectName, corpUserInfoSpec, writeAspect, TEST_AUDIT_STAMP, 1,
            false);
        RecordTemplate readAspect2 = _entityServiceImpl.getAspect(entityUrn, aspectName, 1);
>>>>>>> 056d3619
        assertTrue(DataTemplateUtil.areEqual(writeAspect, readAspect2));
        verify(_mockProducer, times(2)).produceMetadataChangeLog(Mockito.eq(entityUrn), Mockito.eq(corpUserInfoSpec),
                Mockito.any());

        verifyNoMoreInteractions(_mockProducer);
    }

    @Test
    public void testGetAspectAtVersion() throws AssertionError {
        // Test Writing a CorpUser Entity
        Urn entityUrn = UrnUtils.getUrn("urn:li:corpuser:test");

        String aspectName = AspectGenerationUtils.getAspectName(new CorpUserInfo());
        AspectSpec corpUserInfoSpec = _testEntityRegistry.getEntitySpec("corpuser").getAspectSpec("corpUserInfo");

        // Ingest CorpUserInfo Aspect #1
        CorpUserInfo writeAspect1 = AspectGenerationUtils.createCorpUserInfo("email@test.com");
        CorpUserInfo writeAspect2 = AspectGenerationUtils.createCorpUserInfo("email2@test.com");

        // Validate retrieval of CorpUserInfo Aspect #1
<<<<<<< HEAD
        _entityService.ingestAspects(entityUrn, List.of(Pair.of(aspectName, writeAspect1)), TEST_AUDIT_STAMP, null);
=======
        _entityServiceImpl.updateAspect(entityUrn, "corpuser", aspectName, corpUserInfoSpec, writeAspect, TEST_AUDIT_STAMP, 1,
            true);
>>>>>>> 056d3619

        VersionedAspect writtenVersionedAspect1 = new VersionedAspect();
        writtenVersionedAspect1.setAspect(Aspect.create(writeAspect1));
        writtenVersionedAspect1.setVersion(0);

<<<<<<< HEAD
        VersionedAspect readAspect1 = _entityService.getVersionedAspect(entityUrn, aspectName, 0);
        assertTrue(DataTemplateUtil.areEqual(writtenVersionedAspect1, readAspect1));
        verify(_mockProducer, times(1)).produceMetadataChangeLog(Mockito.eq(entityUrn), Mockito.eq(corpUserInfoSpec),
            Mockito.any());

        readAspect1 = _entityService.getVersionedAspect(entityUrn, aspectName, -1);
        assertTrue(DataTemplateUtil.areEqual(writtenVersionedAspect1, readAspect1));

        // Validate retrieval of CorpUserInfo Aspect #2
        _entityService.ingestAspects(entityUrn, List.of(Pair.of(aspectName, writeAspect2)), TEST_AUDIT_STAMP, null);

        VersionedAspect writtenVersionedAspect2 = new VersionedAspect();
        writtenVersionedAspect2.setAspect(Aspect.create(writeAspect2));
        writtenVersionedAspect2.setVersion(0);

        VersionedAspect readAspectVersion2 = _entityService.getVersionedAspect(entityUrn, aspectName, 0);
        assertFalse(DataTemplateUtil.areEqual(writtenVersionedAspect1, readAspectVersion2));
        assertTrue(DataTemplateUtil.areEqual(writtenVersionedAspect2, readAspectVersion2));
        verify(_mockProducer, times(2)).produceMetadataChangeLog(Mockito.eq(entityUrn), Mockito.eq(corpUserInfoSpec),
                Mockito.any());

        readAspect1 = _entityService.getVersionedAspect(entityUrn, aspectName, -1);
        assertFalse(DataTemplateUtil.areEqual(writtenVersionedAspect1, readAspect1));
=======
        VersionedAspect readAspect1 = _entityServiceImpl.getVersionedAspect(entityUrn, aspectName, 1);
        assertTrue(DataTemplateUtil.areEqual(writtenVersionedAspect, readAspect1));
        verify(_mockProducer, times(1)).produceMetadataChangeLog(Mockito.eq(entityUrn), Mockito.eq(corpUserInfoSpec),
            Mockito.any());

        VersionedAspect readAspect2 = _entityServiceImpl.getVersionedAspect(entityUrn, aspectName, -1);
        assertTrue(DataTemplateUtil.areEqual(writtenVersionedAspect, readAspect2));

        VersionedAspect readAspectVersion0 = _entityServiceImpl.getVersionedAspect(entityUrn, aspectName, 0);
        assertFalse(DataTemplateUtil.areEqual(writtenVersionedAspect, readAspectVersion0));
>>>>>>> 056d3619

        verifyNoMoreInteractions(_mockProducer);
    }

    @Test
    public void testRollbackAspect() throws AssertionError {
        Urn entityUrn1 = UrnUtils.getUrn("urn:li:corpuser:test1");
        Urn entityUrn2 = UrnUtils.getUrn("urn:li:corpuser:test2");
        Urn entityUrn3 = UrnUtils.getUrn("urn:li:corpuser:test3");

        SystemMetadata metadata1 = AspectGenerationUtils.createSystemMetadata(1625792689, "run-123");
        SystemMetadata metadata2 = AspectGenerationUtils.createSystemMetadata(1635792689, "run-456");

        String aspectName = AspectGenerationUtils.getAspectName(new CorpUserInfo());

        // Ingest CorpUserInfo Aspect #1
        CorpUserInfo writeAspect1 = AspectGenerationUtils.createCorpUserInfo("email@test.com");
<<<<<<< HEAD

        // Ingest CorpUserInfo Aspect #2
        CorpUserInfo writeAspect2 = AspectGenerationUtils.createCorpUserInfo("email2@test.com");

        // Ingest CorpUserInfo Aspect #3
        CorpUserInfo writeAspect3 = AspectGenerationUtils.createCorpUserInfo("email3@test.com");

        // Ingest CorpUserInfo Aspect #1 Overwrite
        CorpUserInfo writeAspect1Overwrite = AspectGenerationUtils.createCorpUserInfo("email1.overwrite@test.com");

        List<UpsertBatchItem> items = List.of(
                UpsertBatchItem.builder()
                        .urn(entityUrn1)
                        .aspectName(aspectName)
                        .aspect(writeAspect1)
                        .systemMetadata(metadata1)
                        .build(_testEntityRegistry),
                UpsertBatchItem.builder()
                        .urn(entityUrn2)
                        .aspectName(aspectName)
                        .aspect(writeAspect2)
                        .systemMetadata(metadata1)
                        .build(_testEntityRegistry),
                UpsertBatchItem.builder()
                        .urn(entityUrn3)
                        .aspectName(aspectName)
                        .aspect(writeAspect3)
                        .systemMetadata(metadata1)
                        .build(_testEntityRegistry),
                UpsertBatchItem.builder()
                        .urn(entityUrn1)
                        .aspectName(aspectName)
                        .aspect(writeAspect1Overwrite)
                        .systemMetadata(metadata2)
                        .build(_testEntityRegistry)
        );
        _entityService.ingestAspects(AspectsBatch.builder().items(items).build(), TEST_AUDIT_STAMP, true, true);
=======
        _entityServiceImpl.ingestAspect(entityUrn1, aspectName, writeAspect1, TEST_AUDIT_STAMP, metadata1);

        // Ingest CorpUserInfo Aspect #2
        CorpUserInfo writeAspect2 = AspectGenerationUtils.createCorpUserInfo("email2@test.com");
        _entityServiceImpl.ingestAspect(entityUrn2, aspectName, writeAspect2, TEST_AUDIT_STAMP, metadata1);

        // Ingest CorpUserInfo Aspect #3
        CorpUserInfo writeAspect3 = AspectGenerationUtils.createCorpUserInfo("email3@test.com");
        _entityServiceImpl.ingestAspect(entityUrn3, aspectName, writeAspect3, TEST_AUDIT_STAMP, metadata1);

        // Ingest CorpUserInfo Aspect #1 Overwrite
        CorpUserInfo writeAspect1Overwrite = AspectGenerationUtils.createCorpUserInfo("email1.overwrite@test.com");
        _entityServiceImpl.ingestAspect(entityUrn1, aspectName, writeAspect1Overwrite, TEST_AUDIT_STAMP, metadata2);
>>>>>>> 056d3619

        // this should no-op since this run has been overwritten
        AspectRowSummary rollbackOverwrittenAspect = new AspectRowSummary();
        rollbackOverwrittenAspect.setRunId("run-123");
        rollbackOverwrittenAspect.setAspectName(aspectName);
        rollbackOverwrittenAspect.setUrn(entityUrn1.toString());

        _entityServiceImpl.rollbackRun(ImmutableList.of(rollbackOverwrittenAspect), "run-123", true);

        // assert nothing was deleted
        RecordTemplate readAspectOriginal = _entityServiceImpl.getAspect(entityUrn1, aspectName, 1);
        assertTrue(DataTemplateUtil.areEqual(writeAspect1, readAspectOriginal));

        RecordTemplate readAspectOverwrite = _entityServiceImpl.getAspect(entityUrn1, aspectName, 0);
        assertTrue(DataTemplateUtil.areEqual(writeAspect1Overwrite, readAspectOverwrite));

        // this should delete the most recent aspect
        AspectRowSummary rollbackRecentAspect = new AspectRowSummary();
        rollbackRecentAspect.setRunId("run-456");
        rollbackRecentAspect.setAspectName(aspectName);
        rollbackRecentAspect.setUrn(entityUrn1.toString());

        _entityServiceImpl.rollbackRun(ImmutableList.of(rollbackOverwrittenAspect), "run-456", true);

        // assert the new most recent aspect is the original one
        RecordTemplate readNewRecentAspect = _entityServiceImpl.getAspect(entityUrn1, aspectName, 0);
        assertTrue(DataTemplateUtil.areEqual(writeAspect1, readNewRecentAspect));
    }

    @Test
    public void testRollbackKey() throws AssertionError {
        Urn entityUrn1 = UrnUtils.getUrn("urn:li:corpuser:test1");

        SystemMetadata metadata1 = AspectGenerationUtils.createSystemMetadata(1625792689, "run-123");
        SystemMetadata metadata2 = AspectGenerationUtils.createSystemMetadata(1635792689, "run-456");

        String aspectName = AspectGenerationUtils.getAspectName(new CorpUserInfo());
        String keyAspectName = _entityServiceImpl.getKeyAspectName(entityUrn1);

        // Ingest CorpUserInfo Aspect #1
        CorpUserInfo writeAspect1 = AspectGenerationUtils.createCorpUserInfo("email@test.com");
<<<<<<< HEAD

        RecordTemplate writeKey1 = EntityUtils.buildKeyAspect(_testEntityRegistry, entityUrn1);

        // Ingest CorpUserInfo Aspect #1 Overwrite
        CorpUserInfo writeAspect1Overwrite = AspectGenerationUtils.createCorpUserInfo("email1.overwrite@test.com");

        List<UpsertBatchItem> items = List.of(
                UpsertBatchItem.builder()
                        .urn(entityUrn1)
                        .aspectName(aspectName)
                        .aspect(writeAspect1)
                        .systemMetadata(metadata1)
                        .build(_testEntityRegistry),
                UpsertBatchItem.builder()
                        .urn(entityUrn1)
                        .aspectName(keyAspectName)
                        .aspect(writeKey1)
                        .systemMetadata(metadata1)
                        .build(_testEntityRegistry),
                UpsertBatchItem.builder()
                        .urn(entityUrn1)
                        .aspectName(aspectName)
                        .aspect(writeAspect1Overwrite)
                        .systemMetadata(metadata2)
                        .build(_testEntityRegistry)
        );
        _entityService.ingestAspects(AspectsBatch.builder().items(items).build(), TEST_AUDIT_STAMP, true, true);
=======
        _entityServiceImpl.ingestAspect(entityUrn1, aspectName, writeAspect1, TEST_AUDIT_STAMP, metadata1);

        RecordTemplate writeKey1 = _entityServiceImpl.buildKeyAspect(entityUrn1);
        _entityServiceImpl.ingestAspect(entityUrn1, keyAspectName, writeKey1, TEST_AUDIT_STAMP, metadata1);

        // Ingest CorpUserInfo Aspect #1 Overwrite
        CorpUserInfo writeAspect1Overwrite = AspectGenerationUtils.createCorpUserInfo("email1.overwrite@test.com");
        _entityServiceImpl.ingestAspect(entityUrn1, aspectName, writeAspect1Overwrite, TEST_AUDIT_STAMP, metadata2);
>>>>>>> 056d3619

        // this should no-op since the key should have been written in the furst run
        AspectRowSummary rollbackKeyWithWrongRunId = new AspectRowSummary();
        rollbackKeyWithWrongRunId.setRunId("run-456");
        rollbackKeyWithWrongRunId.setAspectName("corpUserKey");
        rollbackKeyWithWrongRunId.setUrn(entityUrn1.toString());

        _entityServiceImpl.rollbackRun(ImmutableList.of(rollbackKeyWithWrongRunId), "run-456", true);

        // assert nothing was deleted
        RecordTemplate readAspectOriginal = _entityServiceImpl.getAspect(entityUrn1, aspectName, 1);
        assertTrue(DataTemplateUtil.areEqual(writeAspect1, readAspectOriginal));

        RecordTemplate readAspectOverwrite = _entityServiceImpl.getAspect(entityUrn1, aspectName, 0);
        assertTrue(DataTemplateUtil.areEqual(writeAspect1Overwrite, readAspectOverwrite));

        // this should delete the most recent aspect
        AspectRowSummary rollbackKeyWithCorrectRunId = new AspectRowSummary();
        rollbackKeyWithCorrectRunId.setRunId("run-123");
        rollbackKeyWithCorrectRunId.setAspectName("corpUserKey");
        rollbackKeyWithCorrectRunId.setUrn(entityUrn1.toString());

        _entityServiceImpl.rollbackRun(ImmutableList.of(rollbackKeyWithCorrectRunId), "run-123", true);

        // assert the new most recent aspect is null
        RecordTemplate readNewRecentAspect = _entityServiceImpl.getAspect(entityUrn1, aspectName, 0);
        assertTrue(DataTemplateUtil.areEqual(null, readNewRecentAspect));
    }

    @Test
    public void testRollbackUrn() throws AssertionError {
        Urn entityUrn1 = UrnUtils.getUrn("urn:li:corpuser:test1");
        Urn entityUrn2 = UrnUtils.getUrn("urn:li:corpuser:test2");
        Urn entityUrn3 = UrnUtils.getUrn("urn:li:corpuser:test3");

        SystemMetadata metadata1 = AspectGenerationUtils.createSystemMetadata(1625792689, "run-123");
        SystemMetadata metadata2 = AspectGenerationUtils.createSystemMetadata(1635792689, "run-456");

        String aspectName = AspectGenerationUtils.getAspectName(new CorpUserInfo());
        String keyAspectName = _entityServiceImpl.getKeyAspectName(entityUrn1);

        // Ingest CorpUserInfo Aspect #1
        CorpUserInfo writeAspect1 = AspectGenerationUtils.createCorpUserInfo("email@test.com");
<<<<<<< HEAD

        RecordTemplate writeKey1 = EntityUtils.buildKeyAspect(_testEntityRegistry, entityUrn1);

        // Ingest CorpUserInfo Aspect #2
        CorpUserInfo writeAspect2 = AspectGenerationUtils.createCorpUserInfo("email2@test.com");

        // Ingest CorpUserInfo Aspect #3
        CorpUserInfo writeAspect3 = AspectGenerationUtils.createCorpUserInfo("email3@test.com");

        // Ingest CorpUserInfo Aspect #1 Overwrite
        CorpUserInfo writeAspect1Overwrite = AspectGenerationUtils.createCorpUserInfo("email1.overwrite@test.com");

        List<UpsertBatchItem> items = List.of(
                UpsertBatchItem.builder()
                        .urn(entityUrn1)
                        .aspectName(aspectName)
                        .aspect(writeAspect1)
                        .systemMetadata(metadata1)
                        .build(_testEntityRegistry),
                UpsertBatchItem.builder()
                        .urn(entityUrn1)
                        .aspectName(keyAspectName)
                        .aspect(writeKey1)
                        .systemMetadata(metadata1)
                        .build(_testEntityRegistry),
                UpsertBatchItem.builder()
                        .urn(entityUrn2)
                        .aspectName(aspectName)
                        .aspect(writeAspect2)
                        .systemMetadata(metadata1)
                        .build(_testEntityRegistry),
                UpsertBatchItem.builder()
                        .urn(entityUrn3)
                        .aspectName(aspectName)
                        .aspect(writeAspect3)
                        .systemMetadata(metadata1)
                        .build(_testEntityRegistry),
                UpsertBatchItem.builder()
                        .urn(entityUrn1)
                        .aspectName(aspectName)
                        .aspect(writeAspect1Overwrite)
                        .systemMetadata(metadata2)
                        .build(_testEntityRegistry)
        );
        _entityService.ingestAspects(AspectsBatch.builder().items(items).build(), TEST_AUDIT_STAMP, true, true);
=======
        _entityServiceImpl.ingestAspect(entityUrn1, aspectName, writeAspect1, TEST_AUDIT_STAMP, metadata1);

        RecordTemplate writeKey1 = _entityServiceImpl.buildKeyAspect(entityUrn1);
        _entityServiceImpl.ingestAspect(entityUrn1, keyAspectName, writeKey1, TEST_AUDIT_STAMP, metadata1);

        // Ingest CorpUserInfo Aspect #2
        CorpUserInfo writeAspect2 = AspectGenerationUtils.createCorpUserInfo("email2@test.com");
        _entityServiceImpl.ingestAspect(entityUrn2, aspectName, writeAspect2, TEST_AUDIT_STAMP, metadata1);

        // Ingest CorpUserInfo Aspect #3
        CorpUserInfo writeAspect3 = AspectGenerationUtils.createCorpUserInfo("email3@test.com");
        _entityServiceImpl.ingestAspect(entityUrn3, aspectName, writeAspect3, TEST_AUDIT_STAMP, metadata1);

        // Ingest CorpUserInfo Aspect #1 Overwrite
        CorpUserInfo writeAspect1Overwrite = AspectGenerationUtils.createCorpUserInfo("email1.overwrite@test.com");
        _entityServiceImpl.ingestAspect(entityUrn1, aspectName, writeAspect1Overwrite, TEST_AUDIT_STAMP, metadata2);
>>>>>>> 056d3619

        // this should no-op since the key should have been written in the furst run
        AspectRowSummary rollbackKeyWithWrongRunId = new AspectRowSummary();
        rollbackKeyWithWrongRunId.setRunId("run-456");
        rollbackKeyWithWrongRunId.setAspectName("CorpUserKey");
        rollbackKeyWithWrongRunId.setUrn(entityUrn1.toString());

        // this should delete all related aspects
        _entityServiceImpl.deleteUrn(UrnUtils.getUrn("urn:li:corpuser:test1"));

        // assert the new most recent aspect is null
        RecordTemplate readNewRecentAspect = _entityServiceImpl.getAspect(entityUrn1, aspectName, 0);
        assertTrue(DataTemplateUtil.areEqual(null, readNewRecentAspect));

        RecordTemplate deletedKeyAspect = _entityServiceImpl.getAspect(entityUrn1, "corpUserKey", 0);
        assertTrue(DataTemplateUtil.areEqual(null, deletedKeyAspect));
    }

    @Test
    public void testIngestGetLatestAspect() throws AssertionError {
        Urn entityUrn = UrnUtils.getUrn("urn:li:corpuser:test");

        // Ingest CorpUserInfo Aspect #1
        CorpUserInfo writeAspect1 = AspectGenerationUtils.createCorpUserInfo("email@test.com");
        String aspectName = AspectGenerationUtils.getAspectName(writeAspect1);

        SystemMetadata metadata1 = AspectGenerationUtils.createSystemMetadata(1625792689, "run-123");
        SystemMetadata metadata2 = AspectGenerationUtils.createSystemMetadata(1635792689, "run-456");

        List<UpsertBatchItem> items = List.of(
                UpsertBatchItem.builder()
                        .urn(entityUrn)
                        .aspectName(aspectName)
                        .aspect(writeAspect1)
                        .systemMetadata(metadata1)
                        .build(_testEntityRegistry)
        );
        _entityService.ingestAspects(AspectsBatch.builder().items(items).build(), TEST_AUDIT_STAMP, true, true);

        // Validate retrieval of CorpUserInfo Aspect #1
<<<<<<< HEAD
        RecordTemplate readAspect1 = _entityService.getLatestAspect(entityUrn, aspectName);
=======
        _entityServiceImpl.ingestAspect(entityUrn, aspectName, writeAspect1, TEST_AUDIT_STAMP, metadata1);
        RecordTemplate readAspect1 = _entityServiceImpl.getLatestAspect(entityUrn, aspectName);
>>>>>>> 056d3619
        assertTrue(DataTemplateUtil.areEqual(writeAspect1, readAspect1));

        ArgumentCaptor<MetadataChangeLog> mclCaptor = ArgumentCaptor.forClass(MetadataChangeLog.class);
        verify(_mockProducer, times(1)).produceMetadataChangeLog(Mockito.eq(entityUrn), Mockito.any(), mclCaptor.capture());
        MetadataChangeLog mcl = mclCaptor.getValue();
        assertEquals(mcl.getEntityType(), "corpuser");
        assertNull(mcl.getPreviousAspectValue());
        assertNull(mcl.getPreviousSystemMetadata());
        assertEquals(mcl.getChangeType(), ChangeType.UPSERT);

        verifyNoMoreInteractions(_mockProducer);

        reset(_mockProducer);

        // Ingest CorpUserInfo Aspect #2
        CorpUserInfo writeAspect2 = AspectGenerationUtils.createCorpUserInfo("email2@test.com");

        items = List.of(
                UpsertBatchItem.builder()
                        .urn(entityUrn)
                        .aspectName(aspectName)
                        .aspect(writeAspect2)
                        .systemMetadata(metadata2)
                        .build(_testEntityRegistry)
        );
        _entityService.ingestAspects(AspectsBatch.builder().items(items).build(), TEST_AUDIT_STAMP, true, true);

        // Validate retrieval of CorpUserInfo Aspect #2
<<<<<<< HEAD
        RecordTemplate readAspect2 = _entityService.getLatestAspect(entityUrn, aspectName);
=======
        _entityServiceImpl.ingestAspect(entityUrn, aspectName, writeAspect2, TEST_AUDIT_STAMP, metadata2);
        RecordTemplate readAspect2 = _entityServiceImpl.getLatestAspect(entityUrn, aspectName);
>>>>>>> 056d3619
        EntityAspect readAspectDao1 = _aspectDao.getAspect(entityUrn.toString(), aspectName, 1);
        EntityAspect readAspectDao2 = _aspectDao.getAspect(entityUrn.toString(), aspectName, 0);

        assertTrue(DataTemplateUtil.areEqual(writeAspect2, readAspect2));
        assertTrue(DataTemplateUtil.areEqual(EntityUtils.parseSystemMetadata(readAspectDao2.getSystemMetadata()), metadata2));
        assertTrue(DataTemplateUtil.areEqual(EntityUtils.parseSystemMetadata(readAspectDao1.getSystemMetadata()), metadata1));

        verify(_mockProducer, times(1)).produceMetadataChangeLog(Mockito.eq(entityUrn), Mockito.any(), mclCaptor.capture());
        mcl = mclCaptor.getValue();
        assertEquals(mcl.getEntityType(), "corpuser");
        assertNotNull(mcl.getPreviousAspectValue());
        assertNotNull(mcl.getPreviousSystemMetadata());
        assertEquals(mcl.getChangeType(), ChangeType.UPSERT);

        verifyNoMoreInteractions(_mockProducer);
    }

    @Test
    public void testIngestGetLatestEnvelopedAspect() throws Exception {
        Urn entityUrn = UrnUtils.getUrn("urn:li:corpuser:test");

        // Ingest CorpUserInfo Aspect #1
        CorpUserInfo writeAspect1 = AspectGenerationUtils.createCorpUserInfo("email@test.com");
        String aspectName = AspectGenerationUtils.getAspectName(writeAspect1);

        SystemMetadata metadata1 = AspectGenerationUtils.createSystemMetadata(1625792689, "run-123");
        SystemMetadata metadata2 = AspectGenerationUtils.createSystemMetadata(1635792689, "run-456");

        List<UpsertBatchItem> items = List.of(
                UpsertBatchItem.builder()
                        .urn(entityUrn)
                        .aspectName(aspectName)
                        .aspect(writeAspect1)
                        .systemMetadata(metadata1)
                        .build(_testEntityRegistry)
        );
        _entityService.ingestAspects(AspectsBatch.builder().items(items).build(), TEST_AUDIT_STAMP, true, true);

        // Validate retrieval of CorpUserInfo Aspect #1
<<<<<<< HEAD
        EnvelopedAspect readAspect1 = _entityService.getLatestEnvelopedAspect("corpuser", entityUrn, aspectName);
=======
        _entityServiceImpl.ingestAspect(entityUrn, aspectName, writeAspect1, TEST_AUDIT_STAMP, metadata1);
        EnvelopedAspect readAspect1 = _entityServiceImpl.getLatestEnvelopedAspect("corpuser", entityUrn, aspectName);
>>>>>>> 056d3619
        assertTrue(DataTemplateUtil.areEqual(writeAspect1, new CorpUserInfo(readAspect1.getValue().data())));

        // Ingest CorpUserInfo Aspect #2
        CorpUserInfo writeAspect2 = AspectGenerationUtils.createCorpUserInfo("email2@test.com");

        items = List.of(
                UpsertBatchItem.builder()
                        .urn(entityUrn)
                        .aspectName(aspectName)
                        .aspect(writeAspect2)
                        .systemMetadata(metadata2)
                        .build(_testEntityRegistry)
        );
        _entityService.ingestAspects(AspectsBatch.builder().items(items).build(), TEST_AUDIT_STAMP, true, true);

        // Validate retrieval of CorpUserInfo Aspect #2
<<<<<<< HEAD
        EnvelopedAspect readAspect2 = _entityService.getLatestEnvelopedAspect("corpuser", entityUrn, aspectName);
=======
        _entityServiceImpl.ingestAspect(entityUrn, aspectName, writeAspect2, TEST_AUDIT_STAMP, metadata2);
        EnvelopedAspect readAspect2 = _entityServiceImpl.getLatestEnvelopedAspect("corpuser", entityUrn, aspectName);
>>>>>>> 056d3619
        EntityAspect readAspectDao1 = _aspectDao.getAspect(entityUrn.toString(), aspectName, 1);
        EntityAspect readAspectDao2 = _aspectDao.getAspect(entityUrn.toString(), aspectName, 0);

        assertTrue(DataTemplateUtil.areEqual(writeAspect2, new CorpUserInfo(readAspect2.getValue().data())));
        assertTrue(DataTemplateUtil.areEqual(EntityUtils.parseSystemMetadata(readAspectDao2.getSystemMetadata()), metadata2));
        assertTrue(DataTemplateUtil.areEqual(EntityUtils.parseSystemMetadata(readAspectDao1.getSystemMetadata()), metadata1));

        verify(_mockProducer, times(2)).produceMetadataChangeLog(Mockito.eq(entityUrn),
            Mockito.any(), Mockito.any());

        verifyNoMoreInteractions(_mockProducer);
    }

    @Test
    public void testIngestSameAspect() throws AssertionError {
        Urn entityUrn = UrnUtils.getUrn("urn:li:corpuser:test");

        // Ingest CorpUserInfo Aspect #1
        CorpUserInfo writeAspect1 = AspectGenerationUtils.createCorpUserInfo("email@test.com");
        String aspectName = AspectGenerationUtils.getAspectName(writeAspect1);

        SystemMetadata metadata1 = AspectGenerationUtils.createSystemMetadata(1625792689, "run-123");
        SystemMetadata metadata2 = AspectGenerationUtils.createSystemMetadata(1635792689, "run-456");
        SystemMetadata metadata3 = AspectGenerationUtils.createSystemMetadata(1635792689, "run-123");

        List<UpsertBatchItem> items = List.of(
                UpsertBatchItem.builder()
                        .urn(entityUrn)
                        .aspectName(aspectName)
                        .aspect(writeAspect1)
                        .systemMetadata(metadata1)
                        .build(_testEntityRegistry)
        );
        _entityService.ingestAspects(AspectsBatch.builder().items(items).build(), TEST_AUDIT_STAMP, true, true);

        // Validate retrieval of CorpUserInfo Aspect #1
<<<<<<< HEAD
        RecordTemplate readAspect1 = _entityService.getLatestAspect(entityUrn, aspectName);
=======
        _entityServiceImpl.ingestAspect(entityUrn, aspectName, writeAspect1, TEST_AUDIT_STAMP, metadata1);
        RecordTemplate readAspect1 = _entityServiceImpl.getLatestAspect(entityUrn, aspectName);
>>>>>>> 056d3619
        assertTrue(DataTemplateUtil.areEqual(writeAspect1, readAspect1));

        ArgumentCaptor<MetadataChangeLog> mclCaptor = ArgumentCaptor.forClass(MetadataChangeLog.class);
        verify(_mockProducer, times(1)).produceMetadataChangeLog(Mockito.eq(entityUrn), Mockito.any(), mclCaptor.capture());
        MetadataChangeLog mcl = mclCaptor.getValue();
        assertEquals(mcl.getEntityType(), "corpuser");
        assertNull(mcl.getPreviousAspectValue());
        assertNull(mcl.getPreviousSystemMetadata());
        assertEquals(mcl.getChangeType(), ChangeType.UPSERT);

        verifyNoMoreInteractions(_mockProducer);

        reset(_mockProducer);

        // Ingest CorpUserInfo Aspect #2
        CorpUserInfo writeAspect2 = AspectGenerationUtils.createCorpUserInfo("email@test.com");

        items = List.of(
                UpsertBatchItem.builder()
                        .urn(entityUrn)
                        .aspectName(aspectName)
                        .aspect(writeAspect2)
                        .systemMetadata(metadata2)
                        .build(_testEntityRegistry)
        );
        _entityService.ingestAspects(AspectsBatch.builder().items(items).build(), TEST_AUDIT_STAMP, true, true);

        // Validate retrieval of CorpUserInfo Aspect #2
<<<<<<< HEAD
        RecordTemplate readAspect2 = _entityService.getLatestAspect(entityUrn, aspectName);
=======
        _entityServiceImpl.ingestAspect(entityUrn, aspectName, writeAspect2, TEST_AUDIT_STAMP, metadata2);
        RecordTemplate readAspect2 = _entityServiceImpl.getLatestAspect(entityUrn, aspectName);
>>>>>>> 056d3619
        EntityAspect readAspectDao2 = _aspectDao.getAspect(entityUrn.toString(), aspectName, ASPECT_LATEST_VERSION);

        assertTrue(DataTemplateUtil.areEqual(writeAspect2, readAspect2));
        assertFalse(DataTemplateUtil.areEqual(EntityUtils.parseSystemMetadata(readAspectDao2.getSystemMetadata()), metadata2));
        assertFalse(DataTemplateUtil.areEqual(EntityUtils.parseSystemMetadata(readAspectDao2.getSystemMetadata()), metadata1));

        assertTrue(DataTemplateUtil.areEqual(EntityUtils.parseSystemMetadata(readAspectDao2.getSystemMetadata()), metadata3));

        verify(_mockProducer, times(1)).produceMetadataChangeLog(Mockito.eq(entityUrn), Mockito.any(), mclCaptor.capture());

        verifyNoMoreInteractions(_mockProducer);
    }

    @Test
    public void testRetention() throws AssertionError {
        Urn entityUrn = UrnUtils.getUrn("urn:li:corpuser:test1");

        SystemMetadata metadata1 = AspectGenerationUtils.createSystemMetadata();

        String aspectName = AspectGenerationUtils.getAspectName(new CorpUserInfo());

        // Ingest CorpUserInfo Aspect
        CorpUserInfo writeAspect1 = AspectGenerationUtils.createCorpUserInfo("email@test.com");
<<<<<<< HEAD
        CorpUserInfo writeAspect1a = AspectGenerationUtils.createCorpUserInfo("email_a@test.com");
        CorpUserInfo writeAspect1b = AspectGenerationUtils.createCorpUserInfo("email_b@test.com");
=======
        _entityServiceImpl.ingestAspect(entityUrn, aspectName, writeAspect1, TEST_AUDIT_STAMP, metadata1);
        CorpUserInfo writeAspect1a = AspectGenerationUtils.createCorpUserInfo("email_a@test.com");
        _entityServiceImpl.ingestAspect(entityUrn, aspectName, writeAspect1a, TEST_AUDIT_STAMP, metadata1);
        CorpUserInfo writeAspect1b = AspectGenerationUtils.createCorpUserInfo("email_b@test.com");
        _entityServiceImpl.ingestAspect(entityUrn, aspectName, writeAspect1b, TEST_AUDIT_STAMP, metadata1);
>>>>>>> 056d3619

        String aspectName2 = AspectGenerationUtils.getAspectName(new Status());
        // Ingest Status Aspect
        Status writeAspect2 = new Status().setRemoved(true);
<<<<<<< HEAD
        Status writeAspect2a = new Status().setRemoved(false);
        Status writeAspect2b = new Status().setRemoved(true);

        List<UpsertBatchItem> items = List.of(
                UpsertBatchItem.builder()
                        .urn(entityUrn)
                        .aspectName(aspectName)
                        .aspect(writeAspect1)
                        .systemMetadata(metadata1)
                        .build(_testEntityRegistry),
                UpsertBatchItem.builder()
                        .urn(entityUrn)
                        .aspectName(aspectName)
                        .aspect(writeAspect1a)
                        .systemMetadata(metadata1)
                        .build(_testEntityRegistry),
                UpsertBatchItem.builder()
                        .urn(entityUrn)
                        .aspectName(aspectName)
                        .aspect(writeAspect1b)
                        .systemMetadata(metadata1)
                        .build(_testEntityRegistry),
                UpsertBatchItem.builder()
                        .urn(entityUrn)
                        .aspectName(aspectName2)
                        .aspect(writeAspect2)
                        .systemMetadata(metadata1)
                        .build(_testEntityRegistry),
                UpsertBatchItem.builder()
                        .urn(entityUrn)
                        .aspectName(aspectName2)
                        .aspect(writeAspect2a)
                        .systemMetadata(metadata1)
                        .build(_testEntityRegistry),
                UpsertBatchItem.builder()
                        .urn(entityUrn)
                        .aspectName(aspectName2)
                        .aspect(writeAspect2b)
                        .systemMetadata(metadata1)
                        .build(_testEntityRegistry)
        );
        _entityService.ingestAspects(AspectsBatch.builder().items(items).build(), TEST_AUDIT_STAMP, true, true);
=======
        _entityServiceImpl.ingestAspect(entityUrn, aspectName2, writeAspect2, TEST_AUDIT_STAMP, metadata1);
        Status writeAspect2a = new Status().setRemoved(false);
        _entityServiceImpl.ingestAspect(entityUrn, aspectName2, writeAspect2a, TEST_AUDIT_STAMP, metadata1);
        Status writeAspect2b = new Status().setRemoved(true);
        _entityServiceImpl.ingestAspect(entityUrn, aspectName2, writeAspect2b, TEST_AUDIT_STAMP, metadata1);
>>>>>>> 056d3619

        assertEquals(_entityServiceImpl.getAspect(entityUrn, aspectName, 1), writeAspect1);
        assertEquals(_entityServiceImpl.getAspect(entityUrn, aspectName2, 1), writeAspect2);

        _retentionService.setRetention(null, null, new DataHubRetentionConfig().setRetention(
            new Retention().setVersion(new VersionBasedRetention().setMaxVersions(2))));
        _retentionService.setRetention("corpuser", "status", new DataHubRetentionConfig().setRetention(
            new Retention().setVersion(new VersionBasedRetention().setMaxVersions(4))));

        // Ingest CorpUserInfo Aspect again
        CorpUserInfo writeAspect1c = AspectGenerationUtils.createCorpUserInfo("email_c@test.com");
<<<<<<< HEAD
        // Ingest Status Aspect again
        Status writeAspect2c = new Status().setRemoved(false);

        items = List.of(
                UpsertBatchItem.builder()
                        .urn(entityUrn)
                        .aspectName(aspectName)
                        .aspect(writeAspect1c)
                        .systemMetadata(metadata1)
                        .build(_testEntityRegistry),
                UpsertBatchItem.builder()
                        .urn(entityUrn)
                        .aspectName(aspectName2)
                        .aspect(writeAspect2c)
                        .systemMetadata(metadata1)
                        .build(_testEntityRegistry)
        );
        _entityService.ingestAspects(AspectsBatch.builder().items(items).build(), TEST_AUDIT_STAMP, true, true);
=======
        _entityServiceImpl.ingestAspect(entityUrn, aspectName, writeAspect1c, TEST_AUDIT_STAMP, metadata1);
        // Ingest Status Aspect again
        Status writeAspect2c = new Status().setRemoved(false);
        _entityServiceImpl.ingestAspect(entityUrn, aspectName2, writeAspect2c, TEST_AUDIT_STAMP, metadata1);
>>>>>>> 056d3619

        assertNull(_entityServiceImpl.getAspect(entityUrn, aspectName, 1));
        assertEquals(_entityServiceImpl.getAspect(entityUrn, aspectName2, 1), writeAspect2);

        // Reset retention policies
        _retentionService.setRetention(null, null, new DataHubRetentionConfig().setRetention(
            new Retention().setVersion(new VersionBasedRetention().setMaxVersions(1))));
        _retentionService.deleteRetention("corpuser", "status");
        // Invoke batch apply
        _retentionService.batchApplyRetention(null, null);
        assertEquals(_entityServiceImpl.listLatestAspects(entityUrn.getEntityType(), aspectName, 0, 10).getTotalCount(), 1);
        assertEquals(_entityServiceImpl.listLatestAspects(entityUrn.getEntityType(), aspectName2, 0, 10).getTotalCount(), 1);
    }

    @Test
    public void testIngestAspectIfNotPresent() throws AssertionError {
        Urn entityUrn = UrnUtils.getUrn("urn:li:corpuser:test1");

        SystemMetadata metadata1 = AspectGenerationUtils.createSystemMetadata();

        String aspectName = AspectGenerationUtils.getAspectName(new CorpUserInfo());

        // Ingest CorpUserInfo Aspect
        CorpUserInfo writeAspect1 = AspectGenerationUtils.createCorpUserInfo("email@test.com");
        _entityServiceImpl.ingestAspectIfNotPresent(entityUrn, aspectName, writeAspect1, TEST_AUDIT_STAMP, metadata1);
        CorpUserInfo writeAspect1a = AspectGenerationUtils.createCorpUserInfo("email_a@test.com");
        _entityServiceImpl.ingestAspectIfNotPresent(entityUrn, aspectName, writeAspect1a, TEST_AUDIT_STAMP, metadata1);
        CorpUserInfo writeAspect1b = AspectGenerationUtils.createCorpUserInfo("email_b@test.com");
        _entityServiceImpl.ingestAspectIfNotPresent(entityUrn, aspectName, writeAspect1b, TEST_AUDIT_STAMP, metadata1);

        String aspectName2 = AspectGenerationUtils.getAspectName(new Status());
        // Ingest Status Aspect
        Status writeAspect2 = new Status().setRemoved(true);
        _entityServiceImpl.ingestAspectIfNotPresent(entityUrn, aspectName2, writeAspect2, TEST_AUDIT_STAMP, metadata1);
        Status writeAspect2a = new Status().setRemoved(false);
        _entityServiceImpl.ingestAspectIfNotPresent(entityUrn, aspectName2, writeAspect2a, TEST_AUDIT_STAMP, metadata1);
        Status writeAspect2b = new Status().setRemoved(true);
        _entityServiceImpl.ingestAspectIfNotPresent(entityUrn, aspectName2, writeAspect2b, TEST_AUDIT_STAMP, metadata1);

        assertEquals(_entityServiceImpl.getAspect(entityUrn, aspectName, 0), writeAspect1);
        assertEquals(_entityServiceImpl.getAspect(entityUrn, aspectName2, 0), writeAspect2);

        assertNull(_entityServiceImpl.getAspect(entityUrn, aspectName, 1));
        assertNull(_entityServiceImpl.getAspect(entityUrn, aspectName2, 1));

        assertEquals(_entityServiceImpl.listLatestAspects(entityUrn.getEntityType(), aspectName, 0, 10).getTotalCount(), 1);
        assertEquals(_entityServiceImpl.listLatestAspects(entityUrn.getEntityType(), aspectName2, 0, 10).getTotalCount(), 1);
    }

    /**
     * Equivalence for mocks fails when directly using the object as when converting from RecordTemplate from JSON it
     * reorders the fields. This simulates pulling the historical SystemMetadata from the previous call.
     */
    protected <T extends RecordTemplate> T simulatePullFromDB(T aspect, Class<T> clazz) throws Exception {
        final ObjectMapper objectMapper = new ObjectMapper();
        objectMapper.setSerializationInclusion(JsonInclude.Include.NON_NULL);
        int maxSize = Integer.parseInt(System.getenv().getOrDefault(INGESTION_MAX_SERIALIZED_STRING_LENGTH, MAX_JACKSON_STRING_SIZE));
        objectMapper.getFactory().setStreamReadConstraints(StreamReadConstraints.builder()
            .maxStringLength(maxSize).build());
        return RecordUtils.toRecordTemplate(clazz, objectMapper.writeValueAsString(aspect));
    }
    
    @Test
    public void testRestoreIndices() throws Exception {
        if (this instanceof EbeanEntityServiceTest) {
            String urnStr = "urn:li:dataset:(urn:li:dataPlatform:looker,sample_dataset_unique,PROD)";
            Urn entityUrn = UrnUtils.getUrn(urnStr);
            List<Pair<String, RecordTemplate>> pairToIngest = new ArrayList<>();

            final UpstreamLineage upstreamLineage = AspectGenerationUtils.createUpstreamLineage();
            String aspectName1 = AspectGenerationUtils.getAspectName(upstreamLineage);
            pairToIngest.add(getAspectRecordPair(upstreamLineage, UpstreamLineage.class));

            SystemMetadata metadata1 = AspectGenerationUtils.createSystemMetadata();

            _entityServiceImpl.ingestAspects(entityUrn, pairToIngest, TEST_AUDIT_STAMP, metadata1);

            clearInvocations(_mockProducer);

            RestoreIndicesArgs args = new RestoreIndicesArgs();
            args.setAspectName(UPSTREAM_LINEAGE_ASPECT_NAME);
            args.setBatchSize(1);
            args.setStart(0);
            args.setBatchDelayMs(1L);
            args.setNumThreads(1);
            args.setUrn(urnStr);
            _entityServiceImpl.restoreIndices(args, obj -> {
            });

            ArgumentCaptor<MetadataChangeLog> mclCaptor = ArgumentCaptor.forClass(MetadataChangeLog.class);
            verify(_mockProducer, times(1)).produceMetadataChangeLog(
                    Mockito.eq(entityUrn), Mockito.any(), mclCaptor.capture());
            MetadataChangeLog mcl = mclCaptor.getValue();
            assertEquals(mcl.getEntityType(), "dataset");
            assertNull(mcl.getPreviousAspectValue());
            assertNull(mcl.getPreviousSystemMetadata());
            assertEquals(mcl.getChangeType(), ChangeType.RESTATE);
            assertEquals(mcl.getSystemMetadata().getProperties().get(FORCE_INDEXING_KEY), "true");
        }
    }

    @Test
    public void testValidateUrn() throws Exception {
        // Valid URN
        Urn validTestUrn = new Urn("li", "corpuser", new TupleKey("testKey"));
<<<<<<< HEAD
        EntityUtils.validateUrn(_testEntityRegistry, validTestUrn);
=======
        _entityServiceImpl.validateUrn(validTestUrn);
>>>>>>> 056d3619

        // URN with trailing whitespace
        Urn testUrnWithTrailingWhitespace = new Urn("li", "corpuser", new TupleKey("testKey   "));
        try {
<<<<<<< HEAD
            EntityUtils.validateUrn(_testEntityRegistry, testUrnWithTrailingWhitespace);
=======
            _entityServiceImpl.validateUrn(testUrnWithTrailingWhitespace);
>>>>>>> 056d3619
            Assert.fail("Should have raised IllegalArgumentException for URN with trailing whitespace");
        } catch (IllegalArgumentException e) {
            assertEquals(e.getMessage(), "Error: cannot provide an URN with leading or trailing whitespace");
        }

        // Urn purely too long
        String stringTooLong = "a".repeat(510);

        Urn testUrnTooLong = new Urn("li", "corpuser", new TupleKey(stringTooLong));
        try {
<<<<<<< HEAD
            EntityUtils.validateUrn(_testEntityRegistry, testUrnTooLong);
=======
            _entityServiceImpl.validateUrn(testUrnTooLong);
>>>>>>> 056d3619
            Assert.fail("Should have raised IllegalArgumentException for URN too long");
        } catch (IllegalArgumentException e) {
            assertEquals(e.getMessage(), "Error: cannot provide an URN longer than 512 bytes (when URL encoded)");
        }

        // Urn too long when URL encoded
        StringBuilder buildStringTooLongWhenEncoded = new StringBuilder();
        StringBuilder buildStringSameLengthWhenEncoded = new StringBuilder();
        for (int i = 0; i < 200; i++) {
            buildStringTooLongWhenEncoded.append('>');
            buildStringSameLengthWhenEncoded.append('a');
        }
        Urn testUrnTooLongWhenEncoded = new Urn("li", "corpUser", new TupleKey(buildStringTooLongWhenEncoded.toString()));
        Urn testUrnSameLengthWhenEncoded = new Urn("li", "corpUser", new TupleKey(buildStringSameLengthWhenEncoded.toString()));
        // Same length when encoded should be allowed, the encoded one should not be
<<<<<<< HEAD
        EntityUtils.validateUrn(_testEntityRegistry, testUrnSameLengthWhenEncoded);
        try {
            EntityUtils.validateUrn(_testEntityRegistry, testUrnTooLongWhenEncoded);
=======
        _entityServiceImpl.validateUrn(testUrnSameLengthWhenEncoded);
        try {
            _entityServiceImpl.validateUrn(testUrnTooLongWhenEncoded);
>>>>>>> 056d3619
            Assert.fail("Should have raised IllegalArgumentException for URN too long");
        } catch (IllegalArgumentException e) {
            assertEquals(e.getMessage(), "Error: cannot provide an URN longer than 512 bytes (when URL encoded)");
        }

        // Urn containing disallowed character
        Urn testUrnSpecialCharValid = new Urn("li", "corpUser", new TupleKey("bob␇"));
        Urn testUrnSpecialCharInvalid = new Urn("li", "corpUser", new TupleKey("bob␟"));
<<<<<<< HEAD
        EntityUtils.validateUrn(_testEntityRegistry, testUrnSpecialCharValid);
        try {
            EntityUtils.validateUrn(_testEntityRegistry, testUrnSpecialCharInvalid);
=======
        _entityServiceImpl.validateUrn(testUrnSpecialCharValid);
        try {
            _entityServiceImpl.validateUrn(testUrnSpecialCharInvalid);
>>>>>>> 056d3619
            Assert.fail("Should have raised IllegalArgumentException for URN containing the illegal char");
        } catch (IllegalArgumentException e) {
            assertEquals(e.getMessage(), "Error: URN cannot contain ␟ character");
        }

        Urn urnWithMismatchedParens = new Urn("li", "corpuser", new TupleKey("test(Key"));
        try {
<<<<<<< HEAD
            EntityUtils.validateUrn(_testEntityRegistry, urnWithMismatchedParens);
=======
            _entityServiceImpl.validateUrn(urnWithMismatchedParens);
>>>>>>> 056d3619
            Assert.fail("Should have raised IllegalArgumentException for URN with mismatched parens");
        } catch (IllegalArgumentException e) {
            assertTrue(e.getMessage().contains("mismatched paren nesting"));
        }

        Urn invalidType = new Urn("li", "fakeMadeUpType", new TupleKey("testKey"));
        try {
<<<<<<< HEAD
            EntityUtils.validateUrn(_testEntityRegistry, invalidType);
=======
            _entityServiceImpl.validateUrn(invalidType);
>>>>>>> 056d3619
            Assert.fail("Should have raised IllegalArgumentException for URN with non-existent entity type");
        } catch (IllegalArgumentException e) {
            assertTrue(e.getMessage().contains("Failed to find entity with name fakeMadeUpType"));
        }

        Urn validFabricType = new Urn("li", "dataset", new TupleKey("urn:li:dataPlatform:foo", "bar", "PROD"));
<<<<<<< HEAD
        EntityUtils.validateUrn(_testEntityRegistry, validFabricType);

        Urn invalidFabricType = new Urn("li", "dataset", new TupleKey("urn:li:dataPlatform:foo", "bar", "prod"));
        try {
            EntityUtils.validateUrn(_testEntityRegistry, invalidFabricType);
=======
        _entityServiceImpl.validateUrn(validFabricType);

        Urn invalidFabricType = new Urn("li", "dataset", new TupleKey("urn:li:dataPlatform:foo", "bar", "prod"));
        try {
            _entityServiceImpl.validateUrn(invalidFabricType);
>>>>>>> 056d3619
            Assert.fail("Should have raised IllegalArgumentException for URN with invalid fabric type");
        } catch (IllegalArgumentException e) {
            assertTrue(e.getMessage().contains(invalidFabricType.toString()));
        }

        Urn urnEndingInComma = new Urn("li", "dataset", new TupleKey("urn:li:dataPlatform:foo", "bar", "PROD", ""));
        try {
<<<<<<< HEAD
            EntityUtils.validateUrn(_testEntityRegistry, urnEndingInComma);
=======
            _entityServiceImpl.validateUrn(urnEndingInComma);
>>>>>>> 056d3619
            Assert.fail("Should have raised IllegalArgumentException for URN ending in comma");
        } catch (IllegalArgumentException e) {
            assertTrue(e.getMessage().contains(urnEndingInComma.toString()));
        }

    }

    @Test
    public void testUIPreProcessedProposal() throws Exception {
        Urn entityUrn = UrnUtils.getUrn("urn:li:dataset:(urn:li:dataPlatform:foo,bar,PROD)");
        EditableDatasetProperties datasetProperties = new EditableDatasetProperties();
        datasetProperties.setDescription("Foo Bar");
        MetadataChangeProposal gmce = new MetadataChangeProposal();
        gmce.setEntityUrn(entityUrn);
        gmce.setChangeType(ChangeType.UPSERT);
        gmce.setEntityType("dataset");
        gmce.setAspectName("editableDatasetProperties");
        SystemMetadata systemMetadata = new SystemMetadata();
        StringMap properties = new StringMap();
        properties.put(APP_SOURCE, UI_SOURCE);
        systemMetadata.setProperties(properties);
        gmce.setSystemMetadata(systemMetadata);
        JacksonDataTemplateCodec dataTemplateCodec = new JacksonDataTemplateCodec();
        byte[] datasetPropertiesSerialized = dataTemplateCodec.dataTemplateToBytes(datasetProperties);
        GenericAspect genericAspect = new GenericAspect();
        genericAspect.setValue(ByteString.unsafeWrap(datasetPropertiesSerialized));
        genericAspect.setContentType("application/json");
        gmce.setAspect(genericAspect);
<<<<<<< HEAD
        _entityService.ingestSingleProposal(gmce, TEST_AUDIT_STAMP, false);
=======
        _entityServiceImpl.ingestProposal(gmce, TEST_AUDIT_STAMP, false);
>>>>>>> 056d3619
        ArgumentCaptor<MetadataChangeLog> captor = ArgumentCaptor.forClass(MetadataChangeLog.class);
        verify(_mockProducer, times(1)).produceMetadataChangeLog(Mockito.eq(entityUrn),
            Mockito.any(), captor.capture());
        assertEquals(UI_SOURCE, captor.getValue().getSystemMetadata().getProperties().get(APP_SOURCE));
    }

    @Nonnull
    protected com.linkedin.entity.Entity createCorpUserEntity(Urn entityUrn, String email) throws Exception {
        CorpuserUrn corpuserUrn = CorpuserUrn.createFromUrn(entityUrn);
        com.linkedin.entity.Entity entity = new com.linkedin.entity.Entity();
        Snapshot snapshot = new Snapshot();
        CorpUserSnapshot corpUserSnapshot = new CorpUserSnapshot();
        List<CorpUserAspect> userAspects = new ArrayList<>();
        userAspects.add(CorpUserAspect.create(AspectGenerationUtils.createCorpUserInfo(email)));
        corpUserSnapshot.setAspects(new CorpUserAspectArray(userAspects));
        corpUserSnapshot.setUrn(corpuserUrn);
        snapshot.setCorpUserSnapshot(corpUserSnapshot);
        entity.setValue(snapshot);
        return entity;
    }

    protected <T extends RecordTemplate> Pair<String, RecordTemplate> getAspectRecordPair(T aspect, Class<T> clazz)
        throws Exception {
        final ObjectMapper objectMapper = new ObjectMapper();
        objectMapper.setSerializationInclusion(JsonInclude.Include.NON_NULL);
        int maxSize = Integer.parseInt(System.getenv().getOrDefault(INGESTION_MAX_SERIALIZED_STRING_LENGTH, MAX_JACKSON_STRING_SIZE));
        objectMapper.getFactory().setStreamReadConstraints(StreamReadConstraints.builder()
            .maxStringLength(maxSize).build());
        RecordTemplate recordTemplate = RecordUtils.toRecordTemplate(clazz, objectMapper.writeValueAsString(aspect));
        return new Pair<>(AspectGenerationUtils.getAspectName(aspect), recordTemplate);
    }
}<|MERGE_RESOLUTION|>--- conflicted
+++ resolved
@@ -391,12 +391,7 @@
         pairToIngest.add(getAspectRecordPair(writeAspect2, CorpUserInfo.class));
 
         SystemMetadata metadata1 = AspectGenerationUtils.createSystemMetadata();
-<<<<<<< HEAD
-        _entityService.ingestAspects(entityUrn, pairToIngest, TEST_AUDIT_STAMP, metadata1);
-=======
-
         _entityServiceImpl.ingestAspects(entityUrn, pairToIngest, TEST_AUDIT_STAMP, metadata1);
->>>>>>> 056d3619
 
         Map<String, RecordTemplate> latestAspects = _entityServiceImpl.getLatestAspectsForUrn(
             entityUrn,
@@ -424,12 +419,7 @@
         pairToIngest.add(getAspectRecordPair(writeAspect1, CorpUserInfo.class));
 
         SystemMetadata metadata1 = AspectGenerationUtils.createSystemMetadata();
-<<<<<<< HEAD
-        _entityService.ingestAspects(entityUrn, pairToIngest, TEST_AUDIT_STAMP, metadata1);
-=======
-
         _entityServiceImpl.ingestAspects(entityUrn, pairToIngest, TEST_AUDIT_STAMP, metadata1);
->>>>>>> 056d3619
 
         final MetadataChangeLog initialChangeLog = new MetadataChangeLog();
         initialChangeLog.setEntityType(entityUrn.getEntityType());
@@ -554,11 +544,7 @@
         mcp1.setSystemMetadata(metadata1);
         mcp1.setAspectName(UPSTREAM_LINEAGE_ASPECT_NAME);
 
-<<<<<<< HEAD
-        _entityService.ingestSingleProposal(mcp1, TEST_AUDIT_STAMP, false);
-=======
-        _entityServiceImpl.ingestProposal(mcp1, TEST_AUDIT_STAMP, false);
->>>>>>> 056d3619
+        _entityServiceImpl.ingestSingleProposal(mcp1, TEST_AUDIT_STAMP, false);
 
         final MetadataChangeLog initialChangeLog = new MetadataChangeLog();
         initialChangeLog.setEntityType(entityUrn.getEntityType());
@@ -593,11 +579,7 @@
         // Mockito detects the previous invocation and throws an error in verifying the second call unless invocations are cleared
         clearInvocations(_mockProducer);
 
-<<<<<<< HEAD
-        _entityService.ingestSingleProposal(mcp1, TEST_AUDIT_STAMP, false);
-=======
-        _entityServiceImpl.ingestProposal(mcp1, TEST_AUDIT_STAMP, false);
->>>>>>> 056d3619
+        _entityServiceImpl.ingestSingleProposal(mcp1, TEST_AUDIT_STAMP, false);
 
         verify(_mockProducer, times(1)).produceMetadataChangeLog(Mockito.eq(entityUrn),
             Mockito.any(), Mockito.eq(restateChangeLog));
@@ -624,11 +606,7 @@
         genericAspect.setValue(ByteString.unsafeWrap(datasetProfileSerialized));
         genericAspect.setContentType("application/json");
         gmce.setAspect(genericAspect);
-<<<<<<< HEAD
-        _entityService.ingestSingleProposal(gmce, TEST_AUDIT_STAMP, false);
-=======
-        _entityServiceImpl.ingestProposal(gmce, TEST_AUDIT_STAMP, false);
->>>>>>> 056d3619
+        _entityServiceImpl.ingestSingleProposal(gmce, TEST_AUDIT_STAMP, false);
     }
 
     @Test
@@ -647,11 +625,7 @@
         genericAspect.setValue(ByteString.unsafeWrap(datasetPropertiesSerialized));
         genericAspect.setContentType("application/json");
         gmce.setAspect(genericAspect);
-<<<<<<< HEAD
-        _entityService.ingestSingleProposal(gmce, TEST_AUDIT_STAMP, true);
-=======
-        _entityServiceImpl.ingestProposal(gmce, TEST_AUDIT_STAMP, true);
->>>>>>> 056d3619
+        _entityServiceImpl.ingestSingleProposal(gmce, TEST_AUDIT_STAMP, true);
         verify(_mockProducer, times(0)).produceMetadataChangeLog(Mockito.eq(entityUrn),
             Mockito.any(), Mockito.any());
         verify(_mockProducer, times(1)).produceMetadataChangeProposal(Mockito.eq(entityUrn),
@@ -677,11 +651,7 @@
         genericAspect.setValue(ByteString.unsafeWrap(datasetProfileSerialized));
         genericAspect.setContentType("application/json");
         gmce.setAspect(genericAspect);
-<<<<<<< HEAD
-        _entityService.ingestSingleProposal(gmce, TEST_AUDIT_STAMP, true);
-=======
-        _entityServiceImpl.ingestProposal(gmce, TEST_AUDIT_STAMP, true);
->>>>>>> 056d3619
+        _entityServiceImpl.ingestSingleProposal(gmce, TEST_AUDIT_STAMP, true);
         verify(_mockProducer, times(1)).produceMetadataChangeLog(Mockito.eq(entityUrn),
             Mockito.any(), Mockito.any());
         verify(_mockProducer, times(0)).produceMetadataChangeProposal(Mockito.eq(entityUrn),
@@ -700,15 +670,9 @@
         CorpUserInfo writeAspect = AspectGenerationUtils.createCorpUserInfo("email@test.com");
 
         // Validate retrieval of CorpUserInfo Aspect #1
-<<<<<<< HEAD
-        _entityService.ingestAspects(entityUrn, List.of(Pair.of(aspectName, writeAspect)), TEST_AUDIT_STAMP, null);
-
-        RecordTemplate readAspect1 = _entityService.getAspect(entityUrn, aspectName, 0);
-=======
-        _entityServiceImpl.updateAspect(entityUrn, "corpuser", aspectName, corpUserInfoSpec, writeAspect, TEST_AUDIT_STAMP, 1,
-            true);
-        RecordTemplate readAspect1 = _entityServiceImpl.getAspect(entityUrn, aspectName, 1);
->>>>>>> 056d3619
+        _entityServiceImpl.ingestAspects(entityUrn, List.of(Pair.of(aspectName, writeAspect)), TEST_AUDIT_STAMP, null);
+
+        RecordTemplate readAspect1 = _entityServiceImpl.getAspect(entityUrn, aspectName, 0);
         assertTrue(DataTemplateUtil.areEqual(writeAspect, readAspect1));
         verify(_mockProducer, times(1)).produceMetadataChangeLog(Mockito.eq(entityUrn), Mockito.eq(corpUserInfoSpec),
             Mockito.any());
@@ -717,15 +681,9 @@
         writeAspect.setEmail("newemail@test.com");
 
         // Validate retrieval of CorpUserInfo Aspect #2
-<<<<<<< HEAD
-        _entityService.ingestAspects(entityUrn, List.of(Pair.of(aspectName, writeAspect)), TEST_AUDIT_STAMP, null);
-
-        RecordTemplate readAspect2 = _entityService.getAspect(entityUrn, aspectName, 0);
-=======
-        _entityServiceImpl.updateAspect(entityUrn, "corpuser", aspectName, corpUserInfoSpec, writeAspect, TEST_AUDIT_STAMP, 1,
-            false);
-        RecordTemplate readAspect2 = _entityServiceImpl.getAspect(entityUrn, aspectName, 1);
->>>>>>> 056d3619
+        _entityServiceImpl.ingestAspects(entityUrn, List.of(Pair.of(aspectName, writeAspect)), TEST_AUDIT_STAMP, null);
+
+        RecordTemplate readAspect2 = _entityServiceImpl.getAspect(entityUrn, aspectName, 0);
         assertTrue(DataTemplateUtil.areEqual(writeAspect, readAspect2));
         verify(_mockProducer, times(2)).produceMetadataChangeLog(Mockito.eq(entityUrn), Mockito.eq(corpUserInfoSpec),
                 Mockito.any());
@@ -746,24 +704,18 @@
         CorpUserInfo writeAspect2 = AspectGenerationUtils.createCorpUserInfo("email2@test.com");
 
         // Validate retrieval of CorpUserInfo Aspect #1
-<<<<<<< HEAD
-        _entityService.ingestAspects(entityUrn, List.of(Pair.of(aspectName, writeAspect1)), TEST_AUDIT_STAMP, null);
-=======
-        _entityServiceImpl.updateAspect(entityUrn, "corpuser", aspectName, corpUserInfoSpec, writeAspect, TEST_AUDIT_STAMP, 1,
-            true);
->>>>>>> 056d3619
+        _entityServiceImpl.ingestAspects(entityUrn, List.of(Pair.of(aspectName, writeAspect1)), TEST_AUDIT_STAMP, null);
 
         VersionedAspect writtenVersionedAspect1 = new VersionedAspect();
         writtenVersionedAspect1.setAspect(Aspect.create(writeAspect1));
         writtenVersionedAspect1.setVersion(0);
 
-<<<<<<< HEAD
-        VersionedAspect readAspect1 = _entityService.getVersionedAspect(entityUrn, aspectName, 0);
+        VersionedAspect readAspect1 = _entityServiceImpl.getVersionedAspect(entityUrn, aspectName, 0);
         assertTrue(DataTemplateUtil.areEqual(writtenVersionedAspect1, readAspect1));
         verify(_mockProducer, times(1)).produceMetadataChangeLog(Mockito.eq(entityUrn), Mockito.eq(corpUserInfoSpec),
             Mockito.any());
 
-        readAspect1 = _entityService.getVersionedAspect(entityUrn, aspectName, -1);
+        readAspect1 = _entityServiceImpl.getVersionedAspect(entityUrn, aspectName, -1);
         assertTrue(DataTemplateUtil.areEqual(writtenVersionedAspect1, readAspect1));
 
         // Validate retrieval of CorpUserInfo Aspect #2
@@ -773,7 +725,7 @@
         writtenVersionedAspect2.setAspect(Aspect.create(writeAspect2));
         writtenVersionedAspect2.setVersion(0);
 
-        VersionedAspect readAspectVersion2 = _entityService.getVersionedAspect(entityUrn, aspectName, 0);
+        VersionedAspect readAspectVersion2 = _entityServiceImpl.getVersionedAspect(entityUrn, aspectName, 0);
         assertFalse(DataTemplateUtil.areEqual(writtenVersionedAspect1, readAspectVersion2));
         assertTrue(DataTemplateUtil.areEqual(writtenVersionedAspect2, readAspectVersion2));
         verify(_mockProducer, times(2)).produceMetadataChangeLog(Mockito.eq(entityUrn), Mockito.eq(corpUserInfoSpec),
@@ -781,18 +733,6 @@
 
         readAspect1 = _entityService.getVersionedAspect(entityUrn, aspectName, -1);
         assertFalse(DataTemplateUtil.areEqual(writtenVersionedAspect1, readAspect1));
-=======
-        VersionedAspect readAspect1 = _entityServiceImpl.getVersionedAspect(entityUrn, aspectName, 1);
-        assertTrue(DataTemplateUtil.areEqual(writtenVersionedAspect, readAspect1));
-        verify(_mockProducer, times(1)).produceMetadataChangeLog(Mockito.eq(entityUrn), Mockito.eq(corpUserInfoSpec),
-            Mockito.any());
-
-        VersionedAspect readAspect2 = _entityServiceImpl.getVersionedAspect(entityUrn, aspectName, -1);
-        assertTrue(DataTemplateUtil.areEqual(writtenVersionedAspect, readAspect2));
-
-        VersionedAspect readAspectVersion0 = _entityServiceImpl.getVersionedAspect(entityUrn, aspectName, 0);
-        assertFalse(DataTemplateUtil.areEqual(writtenVersionedAspect, readAspectVersion0));
->>>>>>> 056d3619
 
         verifyNoMoreInteractions(_mockProducer);
     }
@@ -810,7 +750,6 @@
 
         // Ingest CorpUserInfo Aspect #1
         CorpUserInfo writeAspect1 = AspectGenerationUtils.createCorpUserInfo("email@test.com");
-<<<<<<< HEAD
 
         // Ingest CorpUserInfo Aspect #2
         CorpUserInfo writeAspect2 = AspectGenerationUtils.createCorpUserInfo("email2@test.com");
@@ -848,21 +787,6 @@
                         .build(_testEntityRegistry)
         );
         _entityService.ingestAspects(AspectsBatch.builder().items(items).build(), TEST_AUDIT_STAMP, true, true);
-=======
-        _entityServiceImpl.ingestAspect(entityUrn1, aspectName, writeAspect1, TEST_AUDIT_STAMP, metadata1);
-
-        // Ingest CorpUserInfo Aspect #2
-        CorpUserInfo writeAspect2 = AspectGenerationUtils.createCorpUserInfo("email2@test.com");
-        _entityServiceImpl.ingestAspect(entityUrn2, aspectName, writeAspect2, TEST_AUDIT_STAMP, metadata1);
-
-        // Ingest CorpUserInfo Aspect #3
-        CorpUserInfo writeAspect3 = AspectGenerationUtils.createCorpUserInfo("email3@test.com");
-        _entityServiceImpl.ingestAspect(entityUrn3, aspectName, writeAspect3, TEST_AUDIT_STAMP, metadata1);
-
-        // Ingest CorpUserInfo Aspect #1 Overwrite
-        CorpUserInfo writeAspect1Overwrite = AspectGenerationUtils.createCorpUserInfo("email1.overwrite@test.com");
-        _entityServiceImpl.ingestAspect(entityUrn1, aspectName, writeAspect1Overwrite, TEST_AUDIT_STAMP, metadata2);
->>>>>>> 056d3619
 
         // this should no-op since this run has been overwritten
         AspectRowSummary rollbackOverwrittenAspect = new AspectRowSummary();
@@ -904,7 +828,6 @@
 
         // Ingest CorpUserInfo Aspect #1
         CorpUserInfo writeAspect1 = AspectGenerationUtils.createCorpUserInfo("email@test.com");
-<<<<<<< HEAD
 
         RecordTemplate writeKey1 = EntityUtils.buildKeyAspect(_testEntityRegistry, entityUrn1);
 
@@ -932,16 +855,6 @@
                         .build(_testEntityRegistry)
         );
         _entityService.ingestAspects(AspectsBatch.builder().items(items).build(), TEST_AUDIT_STAMP, true, true);
-=======
-        _entityServiceImpl.ingestAspect(entityUrn1, aspectName, writeAspect1, TEST_AUDIT_STAMP, metadata1);
-
-        RecordTemplate writeKey1 = _entityServiceImpl.buildKeyAspect(entityUrn1);
-        _entityServiceImpl.ingestAspect(entityUrn1, keyAspectName, writeKey1, TEST_AUDIT_STAMP, metadata1);
-
-        // Ingest CorpUserInfo Aspect #1 Overwrite
-        CorpUserInfo writeAspect1Overwrite = AspectGenerationUtils.createCorpUserInfo("email1.overwrite@test.com");
-        _entityServiceImpl.ingestAspect(entityUrn1, aspectName, writeAspect1Overwrite, TEST_AUDIT_STAMP, metadata2);
->>>>>>> 056d3619
 
         // this should no-op since the key should have been written in the furst run
         AspectRowSummary rollbackKeyWithWrongRunId = new AspectRowSummary();
@@ -985,7 +898,7 @@
 
         // Ingest CorpUserInfo Aspect #1
         CorpUserInfo writeAspect1 = AspectGenerationUtils.createCorpUserInfo("email@test.com");
-<<<<<<< HEAD
+        _entityServiceImpl.ingestAspect(entityUrn1, aspectName, writeAspect1, TEST_AUDIT_STAMP, metadata1);
 
         RecordTemplate writeKey1 = EntityUtils.buildKeyAspect(_testEntityRegistry, entityUrn1);
 
@@ -1031,24 +944,6 @@
                         .build(_testEntityRegistry)
         );
         _entityService.ingestAspects(AspectsBatch.builder().items(items).build(), TEST_AUDIT_STAMP, true, true);
-=======
-        _entityServiceImpl.ingestAspect(entityUrn1, aspectName, writeAspect1, TEST_AUDIT_STAMP, metadata1);
-
-        RecordTemplate writeKey1 = _entityServiceImpl.buildKeyAspect(entityUrn1);
-        _entityServiceImpl.ingestAspect(entityUrn1, keyAspectName, writeKey1, TEST_AUDIT_STAMP, metadata1);
-
-        // Ingest CorpUserInfo Aspect #2
-        CorpUserInfo writeAspect2 = AspectGenerationUtils.createCorpUserInfo("email2@test.com");
-        _entityServiceImpl.ingestAspect(entityUrn2, aspectName, writeAspect2, TEST_AUDIT_STAMP, metadata1);
-
-        // Ingest CorpUserInfo Aspect #3
-        CorpUserInfo writeAspect3 = AspectGenerationUtils.createCorpUserInfo("email3@test.com");
-        _entityServiceImpl.ingestAspect(entityUrn3, aspectName, writeAspect3, TEST_AUDIT_STAMP, metadata1);
-
-        // Ingest CorpUserInfo Aspect #1 Overwrite
-        CorpUserInfo writeAspect1Overwrite = AspectGenerationUtils.createCorpUserInfo("email1.overwrite@test.com");
-        _entityServiceImpl.ingestAspect(entityUrn1, aspectName, writeAspect1Overwrite, TEST_AUDIT_STAMP, metadata2);
->>>>>>> 056d3619
 
         // this should no-op since the key should have been written in the furst run
         AspectRowSummary rollbackKeyWithWrongRunId = new AspectRowSummary();
@@ -1089,12 +984,7 @@
         _entityService.ingestAspects(AspectsBatch.builder().items(items).build(), TEST_AUDIT_STAMP, true, true);
 
         // Validate retrieval of CorpUserInfo Aspect #1
-<<<<<<< HEAD
         RecordTemplate readAspect1 = _entityService.getLatestAspect(entityUrn, aspectName);
-=======
-        _entityServiceImpl.ingestAspect(entityUrn, aspectName, writeAspect1, TEST_AUDIT_STAMP, metadata1);
-        RecordTemplate readAspect1 = _entityServiceImpl.getLatestAspect(entityUrn, aspectName);
->>>>>>> 056d3619
         assertTrue(DataTemplateUtil.areEqual(writeAspect1, readAspect1));
 
         ArgumentCaptor<MetadataChangeLog> mclCaptor = ArgumentCaptor.forClass(MetadataChangeLog.class);
@@ -1123,12 +1013,7 @@
         _entityService.ingestAspects(AspectsBatch.builder().items(items).build(), TEST_AUDIT_STAMP, true, true);
 
         // Validate retrieval of CorpUserInfo Aspect #2
-<<<<<<< HEAD
         RecordTemplate readAspect2 = _entityService.getLatestAspect(entityUrn, aspectName);
-=======
-        _entityServiceImpl.ingestAspect(entityUrn, aspectName, writeAspect2, TEST_AUDIT_STAMP, metadata2);
-        RecordTemplate readAspect2 = _entityServiceImpl.getLatestAspect(entityUrn, aspectName);
->>>>>>> 056d3619
         EntityAspect readAspectDao1 = _aspectDao.getAspect(entityUrn.toString(), aspectName, 1);
         EntityAspect readAspectDao2 = _aspectDao.getAspect(entityUrn.toString(), aspectName, 0);
 
@@ -1168,12 +1053,7 @@
         _entityService.ingestAspects(AspectsBatch.builder().items(items).build(), TEST_AUDIT_STAMP, true, true);
 
         // Validate retrieval of CorpUserInfo Aspect #1
-<<<<<<< HEAD
         EnvelopedAspect readAspect1 = _entityService.getLatestEnvelopedAspect("corpuser", entityUrn, aspectName);
-=======
-        _entityServiceImpl.ingestAspect(entityUrn, aspectName, writeAspect1, TEST_AUDIT_STAMP, metadata1);
-        EnvelopedAspect readAspect1 = _entityServiceImpl.getLatestEnvelopedAspect("corpuser", entityUrn, aspectName);
->>>>>>> 056d3619
         assertTrue(DataTemplateUtil.areEqual(writeAspect1, new CorpUserInfo(readAspect1.getValue().data())));
 
         // Ingest CorpUserInfo Aspect #2
@@ -1190,12 +1070,7 @@
         _entityService.ingestAspects(AspectsBatch.builder().items(items).build(), TEST_AUDIT_STAMP, true, true);
 
         // Validate retrieval of CorpUserInfo Aspect #2
-<<<<<<< HEAD
         EnvelopedAspect readAspect2 = _entityService.getLatestEnvelopedAspect("corpuser", entityUrn, aspectName);
-=======
-        _entityServiceImpl.ingestAspect(entityUrn, aspectName, writeAspect2, TEST_AUDIT_STAMP, metadata2);
-        EnvelopedAspect readAspect2 = _entityServiceImpl.getLatestEnvelopedAspect("corpuser", entityUrn, aspectName);
->>>>>>> 056d3619
         EntityAspect readAspectDao1 = _aspectDao.getAspect(entityUrn.toString(), aspectName, 1);
         EntityAspect readAspectDao2 = _aspectDao.getAspect(entityUrn.toString(), aspectName, 0);
 
@@ -1232,12 +1107,7 @@
         _entityService.ingestAspects(AspectsBatch.builder().items(items).build(), TEST_AUDIT_STAMP, true, true);
 
         // Validate retrieval of CorpUserInfo Aspect #1
-<<<<<<< HEAD
         RecordTemplate readAspect1 = _entityService.getLatestAspect(entityUrn, aspectName);
-=======
-        _entityServiceImpl.ingestAspect(entityUrn, aspectName, writeAspect1, TEST_AUDIT_STAMP, metadata1);
-        RecordTemplate readAspect1 = _entityServiceImpl.getLatestAspect(entityUrn, aspectName);
->>>>>>> 056d3619
         assertTrue(DataTemplateUtil.areEqual(writeAspect1, readAspect1));
 
         ArgumentCaptor<MetadataChangeLog> mclCaptor = ArgumentCaptor.forClass(MetadataChangeLog.class);
@@ -1266,12 +1136,7 @@
         _entityService.ingestAspects(AspectsBatch.builder().items(items).build(), TEST_AUDIT_STAMP, true, true);
 
         // Validate retrieval of CorpUserInfo Aspect #2
-<<<<<<< HEAD
         RecordTemplate readAspect2 = _entityService.getLatestAspect(entityUrn, aspectName);
-=======
-        _entityServiceImpl.ingestAspect(entityUrn, aspectName, writeAspect2, TEST_AUDIT_STAMP, metadata2);
-        RecordTemplate readAspect2 = _entityServiceImpl.getLatestAspect(entityUrn, aspectName);
->>>>>>> 056d3619
         EntityAspect readAspectDao2 = _aspectDao.getAspect(entityUrn.toString(), aspectName, ASPECT_LATEST_VERSION);
 
         assertTrue(DataTemplateUtil.areEqual(writeAspect2, readAspect2));
@@ -1295,21 +1160,12 @@
 
         // Ingest CorpUserInfo Aspect
         CorpUserInfo writeAspect1 = AspectGenerationUtils.createCorpUserInfo("email@test.com");
-<<<<<<< HEAD
         CorpUserInfo writeAspect1a = AspectGenerationUtils.createCorpUserInfo("email_a@test.com");
         CorpUserInfo writeAspect1b = AspectGenerationUtils.createCorpUserInfo("email_b@test.com");
-=======
-        _entityServiceImpl.ingestAspect(entityUrn, aspectName, writeAspect1, TEST_AUDIT_STAMP, metadata1);
-        CorpUserInfo writeAspect1a = AspectGenerationUtils.createCorpUserInfo("email_a@test.com");
-        _entityServiceImpl.ingestAspect(entityUrn, aspectName, writeAspect1a, TEST_AUDIT_STAMP, metadata1);
-        CorpUserInfo writeAspect1b = AspectGenerationUtils.createCorpUserInfo("email_b@test.com");
-        _entityServiceImpl.ingestAspect(entityUrn, aspectName, writeAspect1b, TEST_AUDIT_STAMP, metadata1);
->>>>>>> 056d3619
 
         String aspectName2 = AspectGenerationUtils.getAspectName(new Status());
         // Ingest Status Aspect
         Status writeAspect2 = new Status().setRemoved(true);
-<<<<<<< HEAD
         Status writeAspect2a = new Status().setRemoved(false);
         Status writeAspect2b = new Status().setRemoved(true);
 
@@ -1352,13 +1208,6 @@
                         .build(_testEntityRegistry)
         );
         _entityService.ingestAspects(AspectsBatch.builder().items(items).build(), TEST_AUDIT_STAMP, true, true);
-=======
-        _entityServiceImpl.ingestAspect(entityUrn, aspectName2, writeAspect2, TEST_AUDIT_STAMP, metadata1);
-        Status writeAspect2a = new Status().setRemoved(false);
-        _entityServiceImpl.ingestAspect(entityUrn, aspectName2, writeAspect2a, TEST_AUDIT_STAMP, metadata1);
-        Status writeAspect2b = new Status().setRemoved(true);
-        _entityServiceImpl.ingestAspect(entityUrn, aspectName2, writeAspect2b, TEST_AUDIT_STAMP, metadata1);
->>>>>>> 056d3619
 
         assertEquals(_entityServiceImpl.getAspect(entityUrn, aspectName, 1), writeAspect1);
         assertEquals(_entityServiceImpl.getAspect(entityUrn, aspectName2, 1), writeAspect2);
@@ -1370,7 +1219,6 @@
 
         // Ingest CorpUserInfo Aspect again
         CorpUserInfo writeAspect1c = AspectGenerationUtils.createCorpUserInfo("email_c@test.com");
-<<<<<<< HEAD
         // Ingest Status Aspect again
         Status writeAspect2c = new Status().setRemoved(false);
 
@@ -1389,12 +1237,6 @@
                         .build(_testEntityRegistry)
         );
         _entityService.ingestAspects(AspectsBatch.builder().items(items).build(), TEST_AUDIT_STAMP, true, true);
-=======
-        _entityServiceImpl.ingestAspect(entityUrn, aspectName, writeAspect1c, TEST_AUDIT_STAMP, metadata1);
-        // Ingest Status Aspect again
-        Status writeAspect2c = new Status().setRemoved(false);
-        _entityServiceImpl.ingestAspect(entityUrn, aspectName2, writeAspect2c, TEST_AUDIT_STAMP, metadata1);
->>>>>>> 056d3619
 
         assertNull(_entityServiceImpl.getAspect(entityUrn, aspectName, 1));
         assertEquals(_entityServiceImpl.getAspect(entityUrn, aspectName2, 1), writeAspect2);
@@ -1500,20 +1342,12 @@
     public void testValidateUrn() throws Exception {
         // Valid URN
         Urn validTestUrn = new Urn("li", "corpuser", new TupleKey("testKey"));
-<<<<<<< HEAD
         EntityUtils.validateUrn(_testEntityRegistry, validTestUrn);
-=======
-        _entityServiceImpl.validateUrn(validTestUrn);
->>>>>>> 056d3619
 
         // URN with trailing whitespace
         Urn testUrnWithTrailingWhitespace = new Urn("li", "corpuser", new TupleKey("testKey   "));
         try {
-<<<<<<< HEAD
             EntityUtils.validateUrn(_testEntityRegistry, testUrnWithTrailingWhitespace);
-=======
-            _entityServiceImpl.validateUrn(testUrnWithTrailingWhitespace);
->>>>>>> 056d3619
             Assert.fail("Should have raised IllegalArgumentException for URN with trailing whitespace");
         } catch (IllegalArgumentException e) {
             assertEquals(e.getMessage(), "Error: cannot provide an URN with leading or trailing whitespace");
@@ -1524,11 +1358,7 @@
 
         Urn testUrnTooLong = new Urn("li", "corpuser", new TupleKey(stringTooLong));
         try {
-<<<<<<< HEAD
             EntityUtils.validateUrn(_testEntityRegistry, testUrnTooLong);
-=======
-            _entityServiceImpl.validateUrn(testUrnTooLong);
->>>>>>> 056d3619
             Assert.fail("Should have raised IllegalArgumentException for URN too long");
         } catch (IllegalArgumentException e) {
             assertEquals(e.getMessage(), "Error: cannot provide an URN longer than 512 bytes (when URL encoded)");
@@ -1544,15 +1374,9 @@
         Urn testUrnTooLongWhenEncoded = new Urn("li", "corpUser", new TupleKey(buildStringTooLongWhenEncoded.toString()));
         Urn testUrnSameLengthWhenEncoded = new Urn("li", "corpUser", new TupleKey(buildStringSameLengthWhenEncoded.toString()));
         // Same length when encoded should be allowed, the encoded one should not be
-<<<<<<< HEAD
         EntityUtils.validateUrn(_testEntityRegistry, testUrnSameLengthWhenEncoded);
         try {
             EntityUtils.validateUrn(_testEntityRegistry, testUrnTooLongWhenEncoded);
-=======
-        _entityServiceImpl.validateUrn(testUrnSameLengthWhenEncoded);
-        try {
-            _entityServiceImpl.validateUrn(testUrnTooLongWhenEncoded);
->>>>>>> 056d3619
             Assert.fail("Should have raised IllegalArgumentException for URN too long");
         } catch (IllegalArgumentException e) {
             assertEquals(e.getMessage(), "Error: cannot provide an URN longer than 512 bytes (when URL encoded)");
@@ -1561,15 +1385,9 @@
         // Urn containing disallowed character
         Urn testUrnSpecialCharValid = new Urn("li", "corpUser", new TupleKey("bob␇"));
         Urn testUrnSpecialCharInvalid = new Urn("li", "corpUser", new TupleKey("bob␟"));
-<<<<<<< HEAD
         EntityUtils.validateUrn(_testEntityRegistry, testUrnSpecialCharValid);
         try {
             EntityUtils.validateUrn(_testEntityRegistry, testUrnSpecialCharInvalid);
-=======
-        _entityServiceImpl.validateUrn(testUrnSpecialCharValid);
-        try {
-            _entityServiceImpl.validateUrn(testUrnSpecialCharInvalid);
->>>>>>> 056d3619
             Assert.fail("Should have raised IllegalArgumentException for URN containing the illegal char");
         } catch (IllegalArgumentException e) {
             assertEquals(e.getMessage(), "Error: URN cannot contain ␟ character");
@@ -1577,11 +1395,7 @@
 
         Urn urnWithMismatchedParens = new Urn("li", "corpuser", new TupleKey("test(Key"));
         try {
-<<<<<<< HEAD
             EntityUtils.validateUrn(_testEntityRegistry, urnWithMismatchedParens);
-=======
-            _entityServiceImpl.validateUrn(urnWithMismatchedParens);
->>>>>>> 056d3619
             Assert.fail("Should have raised IllegalArgumentException for URN with mismatched parens");
         } catch (IllegalArgumentException e) {
             assertTrue(e.getMessage().contains("mismatched paren nesting"));
@@ -1589,30 +1403,18 @@
 
         Urn invalidType = new Urn("li", "fakeMadeUpType", new TupleKey("testKey"));
         try {
-<<<<<<< HEAD
             EntityUtils.validateUrn(_testEntityRegistry, invalidType);
-=======
-            _entityServiceImpl.validateUrn(invalidType);
->>>>>>> 056d3619
             Assert.fail("Should have raised IllegalArgumentException for URN with non-existent entity type");
         } catch (IllegalArgumentException e) {
             assertTrue(e.getMessage().contains("Failed to find entity with name fakeMadeUpType"));
         }
 
         Urn validFabricType = new Urn("li", "dataset", new TupleKey("urn:li:dataPlatform:foo", "bar", "PROD"));
-<<<<<<< HEAD
         EntityUtils.validateUrn(_testEntityRegistry, validFabricType);
 
         Urn invalidFabricType = new Urn("li", "dataset", new TupleKey("urn:li:dataPlatform:foo", "bar", "prod"));
         try {
             EntityUtils.validateUrn(_testEntityRegistry, invalidFabricType);
-=======
-        _entityServiceImpl.validateUrn(validFabricType);
-
-        Urn invalidFabricType = new Urn("li", "dataset", new TupleKey("urn:li:dataPlatform:foo", "bar", "prod"));
-        try {
-            _entityServiceImpl.validateUrn(invalidFabricType);
->>>>>>> 056d3619
             Assert.fail("Should have raised IllegalArgumentException for URN with invalid fabric type");
         } catch (IllegalArgumentException e) {
             assertTrue(e.getMessage().contains(invalidFabricType.toString()));
@@ -1620,11 +1422,7 @@
 
         Urn urnEndingInComma = new Urn("li", "dataset", new TupleKey("urn:li:dataPlatform:foo", "bar", "PROD", ""));
         try {
-<<<<<<< HEAD
             EntityUtils.validateUrn(_testEntityRegistry, urnEndingInComma);
-=======
-            _entityServiceImpl.validateUrn(urnEndingInComma);
->>>>>>> 056d3619
             Assert.fail("Should have raised IllegalArgumentException for URN ending in comma");
         } catch (IllegalArgumentException e) {
             assertTrue(e.getMessage().contains(urnEndingInComma.toString()));
@@ -1653,11 +1451,7 @@
         genericAspect.setValue(ByteString.unsafeWrap(datasetPropertiesSerialized));
         genericAspect.setContentType("application/json");
         gmce.setAspect(genericAspect);
-<<<<<<< HEAD
-        _entityService.ingestSingleProposal(gmce, TEST_AUDIT_STAMP, false);
-=======
-        _entityServiceImpl.ingestProposal(gmce, TEST_AUDIT_STAMP, false);
->>>>>>> 056d3619
+        _entityServiceImpl.ingestSingleProposal(gmce, TEST_AUDIT_STAMP, false);
         ArgumentCaptor<MetadataChangeLog> captor = ArgumentCaptor.forClass(MetadataChangeLog.class);
         verify(_mockProducer, times(1)).produceMetadataChangeLog(Mockito.eq(entityUrn),
             Mockito.any(), captor.capture());
